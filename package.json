--- conflicted
+++ resolved
@@ -6,11 +6,7 @@
   "author": "Mapbox (https://www.mapbox.com)",
   "license": "BSD",
   "dependencies": {
-<<<<<<< HEAD
     "carmen-cache": "https://github.com/mapbox/carmen-cache/tarball/1c134250bd22bbb270b3577ff95b283543b123f7",
-=======
-    "carmen-cache": "0.14.0",
->>>>>>> ef559bea
     "d3-queue": "2.0.x",
     "dawg-cache": "https://github.com/mapbox/dawg-cache/tarball/c1bf2a5d3a9a580e99aa1c604ee6f21dadf1b999",
     "err-code": "1.1.1",
@@ -20,12 +16,7 @@
     "mapnik": "~3.5.12",
     "minimist": "1.2.0",
     "model-un": "0.0.3",
-<<<<<<< HEAD
-    "sphericalmercator": "~1.0.1",
-=======
-    "murmur": "0.0.2",
     "@mapbox/sphericalmercator": "~1.0.1",
->>>>>>> ef559bea
     "split": "1.0.0",
     "tile-cover": "3.0.x",
     "@mapbox/tilebelt": "1.0.x",
