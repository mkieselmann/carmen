{
  "name": "carmen",
  "description": "Mapnik vector-tile-based geocoder with support for swappable data sources.",
  "version": "0.8.0",
  "url": "http://github.com/mapbox/carmen",
  "author": {
    "name": "MapBox",
    "url": "http://mapbox.com/",
    "email": "info@mapbox.com"
  },
  "licenses": [
    {
      "type": "BSD"
    }
  ],
  "dependencies": {
    "carmen-cache": "0.0.1",
    "mapnik": "~1.4.16",
    "minimist": "0.0.5",
    "queue-async": "1.0.x",
    "sphericalmercator": "~1.0.1",
    "split": "0.2.x",
<<<<<<< HEAD
    "tile-cover": "0.5.0",
=======
    "tile-cover": "1.0.0",
>>>>>>> 330a242f
    "tilelive": "5.0.x",
    "unidecode": "0.1.3"
  },
  "devDependencies": {
    "tape": "^2.13.4",
    "mbtiles": "0.4.x",
    "tilelive-s3": "~0.14.0",
    "benchmark": "~1.0.0"
  },
  "bin": {
    "carmen": "./scripts/carmen.js",
    "carmen-analyze": "./scripts/carmen-analyze.js",
    "carmen-copy": "./scripts/carmen-copy.js",
    "carmen-index": "./scripts/carmen-index.js",
    "carmen-verify": "./scripts/carmen-verify.js",
    "carmen-wipe": "./scripts/carmen-wipe.js"
  },
  "main": "./index.js",
  "scripts": {
    "pretest": "./scripts/install-dbs.sh",
    "test": "tape ./test/*.js"
  },
  "engines": {
    "node": "0.10.x"
  }
}<|MERGE_RESOLUTION|>--- conflicted
+++ resolved
@@ -20,11 +20,7 @@
     "queue-async": "1.0.x",
     "sphericalmercator": "~1.0.1",
     "split": "0.2.x",
-<<<<<<< HEAD
-    "tile-cover": "0.5.0",
-=======
     "tile-cover": "1.0.0",
->>>>>>> 330a242f
     "tilelive": "5.0.x",
     "unidecode": "0.1.3"
   },
