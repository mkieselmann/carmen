--- conflicted
+++ resolved
@@ -7,12 +7,8 @@
   "license": "BSD",
   "dependencies": {
     "carmen-cache": "0.11.1",
-<<<<<<< HEAD
-    "dawg-cache": "https://github.com/mapbox/dawg-cache/archive/iterator-prefix.tar.gz",
-=======
     "d3-queue": "2.0.x",
     "dawg-cache": "0.3.1",
->>>>>>> 11ca648b
     "err-code": "1.1.1",
     "eslint": "^1.5.0",
     "geojsonhint": "^1.1.0",
