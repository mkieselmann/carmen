{
  "name": "carmen",
  "description": "Mapnik vector-tile-based geocoder with support for swappable data sources.",
  "version": "8.7.0",
  "url": "http://github.com/mapbox/carmen",
  "author": "Mapbox (https://www.mapbox.com)",
  "license": "BSD",
  "dependencies": {
    "carmen-cache": "0.10.0",
    "err-code": "0.1.2",
<<<<<<< HEAD
    "locking": "2.0.1",
    "mapnik": "~3.4.6",
=======
    "eslint": "^1.5.0",
    "locking": "2.0.2",
    "mapnik": "https://github.com/mapnik/node-mapnik/tarball/master",
>>>>>>> f9ee0362
    "minimist": "0.0.5",
    "murmur": "0.0.2",
    "queue-async": "1.0.x",
    "sphericalmercator": "~1.0.1",
    "split": "0.2.x",
    "tile-cover": "2.4.x",
    "tilebelt": "1.0.x",
    "tilelive": "5.2.x",
    "turf-bearing": "1.0.x",
    "turf-center": "1.0.x",
    "turf-destination": "1.2.x",
    "turf-distance": "1.0.x",
    "turf-extent": "^1.0.4",
    "turf-line-distance": "1.0.x",
    "turf-linestring": "1.0.x",
    "turf-point": "2.0.x",
    "turf-point-on-surface": "1.0.x",
    "model-un": "0.0.3",
    "unidecode-cxx": "0.0.2"
  },
  "devDependencies": {
    "retire": "0.4.x",
    "bytes": "^1.0.0",
    "tape": "^2.13.4",
    "mbtiles": "0.7.x",
    "tilelive-s3": "~0.14.0",
    "benchmark": "~1.0.0"
  },
  "bin": {
    "carmen": "./scripts/carmen.js",
    "carmen-analyze": "./scripts/carmen-analyze.js",
    "carmen-copy": "./scripts/carmen-copy.js",
    "carmen-index": "./scripts/carmen-index.js",
    "carmen-degenize": "./scripts/carmen-degenize.js"
  },
  "main": "./index.js",
  "scripts": {
    "lint": "eslint lib test",
    "test": "npm run lint && retire -n && tape ./test/*.js && node bench/runbench.js",
    "cov": "istanbul cover test/*.js",
    "coveralls": "istanbul cover test/*.js && coveralls < ./coverage/lcov.info",
    "bench": "node bench/runbench.js"
  },
  "eslintConfig": {
    "rules": {
      "no-use-before-define": [
        2,
        "nofunc"
      ],
      "space-before-function-paren": [
        2,
        "never"
      ],
      "space-in-parens": 2,
      "space-before-blocks": 2,
      "space-after-keywords": 2,
      "comma-style": 2,
      "indent": 2,
      "no-lonely-if": 2,
      "no-else-return": 0,
      "new-cap": 0,
      "no-empty": 2,
      "no-new": 2,
      "no-multi-spaces": 0,
      "space-in-brackets": 0,
      "brace-style": 0,
      "quotes": 0,
      "no-underscore-dangle": 0,
      "curly": 0,
      "no-constant-condition": 0,
      "no-native-reassign": 0,
      "no-shadow": 0,
      "key-spacing": 0
    },
    "env": {
      "node": true
    },
    "globals": {}
  },
  "engines": {
    "node": "0.10.x"
  },
  "repository": {
    "type": "git",
    "url": "git@github.com:mapbox/carmen.git"
  }
}<|MERGE_RESOLUTION|>--- conflicted
+++ resolved
@@ -8,14 +8,9 @@
   "dependencies": {
     "carmen-cache": "0.10.0",
     "err-code": "0.1.2",
-<<<<<<< HEAD
-    "locking": "2.0.1",
-    "mapnik": "~3.4.6",
-=======
     "eslint": "^1.5.0",
     "locking": "2.0.2",
-    "mapnik": "https://github.com/mapnik/node-mapnik/tarball/master",
->>>>>>> f9ee0362
+    "mapnik": "~3.4.10",
     "minimist": "0.0.5",
     "murmur": "0.0.2",
     "queue-async": "1.0.x",
