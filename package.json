{
  "name": "carmen",
  "description": "Mapnik vector-tile-based geocoder with support for swappable data sources.",
  "version": "1.1.1",
  "url": "http://github.com/mapbox/carmen",
  "author": {
    "name": "MapBox",
    "url": "http://mapbox.com/",
    "email": "info@mapbox.com"
  },
  "licenses": [
    {
      "type": "BSD"
    }
  ],
  "dependencies": {
    "carmen-cache": "0.0.1",
    "mapnik": "3.0.x",
    "minimist": "0.0.5",
    "queue-async": "1.0.x",
    "sphericalmercator": "~1.0.1",
    "split": "0.2.x",
<<<<<<< HEAD
    "tile-cover": "1.0.0",
    "tilebelt": "^0.5.3",
    "tilelive": "5.0.x",
=======
    "tilelive": "5.2.x",
>>>>>>> f0ec8a41
    "unidecode": "0.1.3"
  },
  "devDependencies": {
    "bytes": "^1.0.0",
    "tape": "^2.13.4",
    "mbtiles": "0.4.x",
    "tilelive-s3": "~0.14.0",
    "benchmark": "~1.0.0"
  },
  "bin": {
    "carmen": "./scripts/carmen.js",
    "carmen-analyze": "./scripts/carmen-analyze.js",
    "carmen-copy": "./scripts/carmen-copy.js",
    "carmen-index": "./scripts/carmen-index.js",
    "carmen-verify": "./scripts/carmen-verify.js",
    "carmen-wipe": "./scripts/carmen-wipe.js"
  },
  "main": "./index.js",
  "scripts": {
    "pretest": "./scripts/install-dbs.sh",
    "test": "tape ./test/*.js"
  },
  "engines": {
    "node": "0.10.x"
  }
}<|MERGE_RESOLUTION|>--- conflicted
+++ resolved
@@ -20,13 +20,9 @@
     "queue-async": "1.0.x",
     "sphericalmercator": "~1.0.1",
     "split": "0.2.x",
-<<<<<<< HEAD
     "tile-cover": "1.0.0",
     "tilebelt": "^0.5.3",
-    "tilelive": "5.0.x",
-=======
     "tilelive": "5.2.x",
->>>>>>> f0ec8a41
     "unidecode": "0.1.3"
   },
   "devDependencies": {
