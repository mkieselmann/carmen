{
  "name": "@mapbox/carmen",
  "description": "Mapnik vector-tile-based geocoder with support for swappable data sources.",
  "version": "31.1.0",
  "url": "http://github.com/mapbox/carmen",
  "author": "Mapbox (https://www.mapbox.com)",
  "license": "BSD-2-Clause",
  "dependencies": {
<<<<<<< HEAD
    "@mapbox/carmen-core": "github:mapbox/carmen-core#c93c1e06423c1ad43a24c1581db2b717a166834e",
=======
    "@mapbox/carmen-core": "github:mapbox/carmen-core#8fbc7d4c8fb7bb40d99143cec0da470c0e62006e",
>>>>>>> b775a6af
    "@mapbox/geojsonhint": "^2.0.1",
    "@mapbox/locking": "^3.0.0",
    "@mapbox/mbtiles": "^0.10.0",
    "@mapbox/node-fuzzy-phrase": "0.3.0",
    "@mapbox/sphericalmercator": "^1.1.0",
    "@mapbox/tile-cover": "^3.0.2",
    "@mapbox/tilebelt": "1.0.x",
    "@mapbox/tilelive": "^6.0.0",
    "@mapbox/vtquery": "^0.5.0",
    "@turf/bbox": "^6.0.1",
    "@turf/bbox-clip": "^6.0.3",
    "@turf/bearing": "^6.0.1",
    "@turf/buffer": "^5.1.5",
    "@turf/center": "^6.0.1",
    "@turf/destination": "^6.0.1",
    "@turf/distance": "^6.0.1",
    "@turf/helpers": "^6.1.4",
    "@turf/length": "^6.0.2",
    "@turf/nearest-point-on-line": "^6.0.2",
    "@turf/point-on-feature": "^5.1.5",
    "cheap-ruler": "^2.5.1",
    "d3-queue": "3.0.x",
    "err-code": "^1.1.2",
    "fs-extra": "^7.0.0",
    "geojson-rewind": "^0.3.1",
    "handlebars": "^4.1.2",
    "iter-tools": "^6.1.6",
    "leven": "^3.1.0",
    "mapnik": "^4.0.2",
    "minimist": "1.2.0",
    "model-un": "0.0.3",
    "murmurhash-native": "^3.4.1",
    "split": "^1.0.1",
    "yarn": "^1.7.0"
  },
  "devDependencies": {
    "@mapbox/eslint-config-geocoding": "^2.0.0",
    "benchmark": "^2.1.4",
    "bytes": "^3.0.0",
    "codecov": "^3.0.2",
    "deep-equal": "1.0.1",
    "documentation": "^9.1.1",
    "eslint": "^5.3.0",
    "eslint-plugin-node": "^8.0.0",
    "nyc": "^13.1.0",
    "retire": "^2.0.1",
    "tape": "^4.9.1"
  },
  "bin": {
    "carmen": "./bin/carmen.js",
    "carmen-analyze": "./bin/carmen-analyze.js",
    "carmen-index": "./bin/carmen-index.js"
  },
  "main": "./index.js",
  "scripts": {
    "lint": "eslint index.js lib test bin",
    "test": "yarn run lint && (retire -n || echo 'WARNING: retire found insecure packages') && TESTING=true tape './test/**/*.js' && yarn run bench",
    "coverage": "TESTING=true nyc tape 'test/**/*.js' && nyc report --reporter=text-lcov > coverage.lcov && codecov",
    "bench": "./test/run_all_benchmarks.sh",
    "build-docs": " $(yarn bin)/documentation build --config docs/documentation.yml --access public --github --format md --output docs/api.md index.js lib/**"
  },
  "engines": {
    "node": ">=6.x.x <=10.x.x"
  },
  "repository": {
    "type": "git",
    "url": "git@github.com:mapbox/carmen.git"
  }
}<|MERGE_RESOLUTION|>--- conflicted
+++ resolved
@@ -6,11 +6,7 @@
   "author": "Mapbox (https://www.mapbox.com)",
   "license": "BSD-2-Clause",
   "dependencies": {
-<<<<<<< HEAD
-    "@mapbox/carmen-core": "github:mapbox/carmen-core#c93c1e06423c1ad43a24c1581db2b717a166834e",
-=======
     "@mapbox/carmen-core": "github:mapbox/carmen-core#8fbc7d4c8fb7bb40d99143cec0da470c0e62006e",
->>>>>>> b775a6af
     "@mapbox/geojsonhint": "^2.0.1",
     "@mapbox/locking": "^3.0.0",
     "@mapbox/mbtiles": "^0.10.0",
