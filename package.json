{
  "name": "@mapbox/carmen",
  "description": "Mapnik vector-tile-based geocoder with support for swappable data sources.",
<<<<<<< HEAD
  "version": "19.0.1-rocksdb-1",
=======
  "version": "19.0.2",
>>>>>>> 1bfc87a2
  "url": "http://github.com/mapbox/carmen",
  "author": "Mapbox (https://www.mapbox.com)",
  "license": "BSD",
  "dependencies": {
    "@mapbox/carmen-cache": "https://github.com/mapbox/carmen-cache/tarball/7383dd0f14f68f8190cbd750f6482eb03ea75cbd",
    "@mapbox/geojsonhint": "^1.2.0",
    "@mapbox/locking": "^3.0.0",
    "@mapbox/sphericalmercator": "~1.0.1",
    "@mapbox/tilebelt": "1.0.x",
    "@turf/bbox": "^3.7.3",
    "@turf/bearing": "^3.7.3",
    "@turf/center": "^3.7.3",
    "@turf/destination": "^3.7.3",
    "@turf/distance": "^3.7.3",
    "@turf/helpers": "^3.7.3",
    "@turf/line-distance": "^3.7.3",
    "@turf/point-on-surface": "^3.7.3",
    "d3-queue": "3.0.x",
    "dawg-cache": "https://github.com/mapbox/dawg-cache/tarball/c1bf2a5d3a9a580e99aa1c604ee6f21dadf1b999",
    "err-code": "1.1.1",
    "fs-extra": "1.0.0",
    "mapnik": "~3.5.12",
    "minimist": "1.2.0",
    "model-un": "0.0.3",
    "split": "1.0.0",
    "tile-cover": "3.0.x",
    "tilelive": "5.12.x",
    "unidecode-cxx": "0.0.2",
    "xregexp": "3.1.1"
  },
  "devDependencies": {
    "eslint": "3.14.0",
    "retire": "1.2.11",
    "bytes": "2.4.0",
    "tape": "4.6.3",
    "mbtiles": "~0.9.0",
    "tilelive-s3": "~4.1.1",
    "istanbul": "^0.4.0",
    "coveralls": "^2.11.4",
    "benchmark": "2.1.3",
    "deep-equal": "1.0.1"
  },
  "bin": {
    "carmen": "./scripts/carmen.js",
    "carmen-analyze": "./scripts/carmen-analyze.js",
    "carmen-copy": "./scripts/carmen-copy.js",
    "carmen-index": "./scripts/carmen-index.js",
    "carmen-degenize": "./scripts/carmen-degenize.js"
  },
  "main": "./index.js",
  "scripts": {
    "lint": "eslint index.js lib test",
    "test": "npm run lint && (retire -n || echo 'WARNING: retire found insecure packages') && tape ./test/*.js && npm run bench",
    "coverage": "istanbul cover tape test/*.js && coveralls < ./coverage/lcov.info",
    "bench": "for file in bench/*.js; do node $file; done"
  },
  "eslintConfig": {
    "rules": {
      "no-use-before-define": [
        2,
        "nofunc"
      ],
      "space-before-function-paren": [
        2,
        "never"
      ],
      "space-in-parens": 2,
      "space-before-blocks": 2,
      "keyword-spacing": 2,
      "comma-style": 2,
      "indent": 2,
      "no-lonely-if": 2,
      "no-else-return": 0,
      "new-cap": 0,
      "no-empty": 2,
      "no-new": 2,
      "no-multi-spaces": 0,
      "space-in-brackets": 0,
      "brace-style": 0,
      "quotes": 0,
      "no-underscore-dangle": 0,
      "curly": 0,
      "no-constant-condition": 0,
      "no-native-reassign": 0,
      "no-shadow": 0,
      "key-spacing": 0,
      "no-unused-vars": [
        2,
        {
          "args": "none"
        }
      ],
      "no-redeclare": 2,
      "no-undef": 2,
      "block-scoped-var": 2
    },
    "env": {
      "node": true,
      "es6": true
    },
    "globals": {}
  },
  "engines": {
    "node": "4.x.x"
  },
  "repository": {
    "type": "git",
    "url": "git@github.com:mapbox/carmen.git"
  }
}<|MERGE_RESOLUTION|>--- conflicted
+++ resolved
@@ -1,11 +1,7 @@
 {
   "name": "@mapbox/carmen",
   "description": "Mapnik vector-tile-based geocoder with support for swappable data sources.",
-<<<<<<< HEAD
-  "version": "19.0.1-rocksdb-1",
-=======
-  "version": "19.0.2",
->>>>>>> 1bfc87a2
+  "version": "19.0.2-rocksdb-1",
   "url": "http://github.com/mapbox/carmen",
   "author": "Mapbox (https://www.mapbox.com)",
   "license": "BSD",
