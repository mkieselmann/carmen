--- conflicted
+++ resolved
@@ -6,11 +6,7 @@
   "author": "Mapbox (https://www.mapbox.com)",
   "license": "BSD",
   "dependencies": {
-<<<<<<< HEAD
     "carmen-cache": "https://github.com/mapbox/carmen-cache/tarball/wastenot",
-=======
-    "carmen-cache": "0.8.0",
->>>>>>> 679d610b
     "err-code": "0.1.2",
     "locking": "2.0.1",
     "mapnik": "~3.4.3",
