--- conflicted
+++ resolved
@@ -6,11 +6,7 @@
   "author": "Mapbox (https://www.mapbox.com)",
   "license": "BSD-2-Clause",
   "dependencies": {
-<<<<<<< HEAD
     "@mapbox/carmen-cache": "mapbox/carmen-cache#82de94e84b374f7dff2001582948dc4dc5665b93",
-=======
-    "@mapbox/carmen-cache": "0.23.0",
->>>>>>> 6d5b1615
     "@mapbox/geojsonhint": "^2.0.1",
     "@mapbox/locking": "^3.0.0",
     "@mapbox/mbtiles": "^0.10.0",
