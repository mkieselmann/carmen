--- conflicted
+++ resolved
@@ -1,11 +1,7 @@
 {
   "name": "carmen",
   "description": "Mapnik vector-tile-based geocoder with support for swappable data sources.",
-<<<<<<< HEAD
-  "version": "13.1.0-unidecollide",
-=======
-  "version": "13.1.1",
->>>>>>> acbf23c1
+  "version": "13.1.2-unidecollide",
   "url": "http://github.com/mapbox/carmen",
   "author": "Mapbox (https://www.mapbox.com)",
   "license": "BSD",
