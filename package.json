--- conflicted
+++ resolved
@@ -6,11 +6,7 @@
   "author": "Mapbox (https://www.mapbox.com)",
   "license": "BSD",
   "dependencies": {
-<<<<<<< HEAD
     "carmen-cache": "https://github.com/mapbox/carmen-cache/tarball/5f4e9f424e27d0e80462b50fb45931b2a2c69639",
-=======
-    "carmen-cache": "0.15.0",
->>>>>>> 0bf2e3b3
     "d3-queue": "2.0.x",
     "dawg-cache": "https://github.com/mapbox/dawg-cache/tarball/c1bf2a5d3a9a580e99aa1c604ee6f21dadf1b999",
     "err-code": "1.1.1",
