--- conflicted
+++ resolved
@@ -6,11 +6,7 @@
   "author": "Mapbox (https://www.mapbox.com)",
   "license": "BSD-2-Clause",
   "dependencies": {
-<<<<<<< HEAD
     "@mapbox/carmen-cache": "https://github.com/mapbox/carmen-cache/tarball/2b04d5ddeb3ca7b895f3e6b52e6ba48025aad26a",
-=======
-    "@mapbox/carmen-cache": "0.18.5",
->>>>>>> 90f60b6f
     "@mapbox/geojsonhint": "^2.0.1",
     "@mapbox/locking": "^3.0.0",
     "@mapbox/mbtiles": "^0.9.0",
