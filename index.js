--- conflicted
+++ resolved
@@ -22,13 +22,8 @@
     if (!indexes) throw new Error('Geocoder indexes required.');
     options = options || {};
 
-<<<<<<< HEAD
     var q = queue(4),
-        indexes = pairs(options);
-=======
-    var q = queue(),
         indexes = pairs(indexes);
->>>>>>> 54dc3b39
 
     this.indexes = indexes.reduce(toObject, {});
     this.replacer = token.createReplacer(options.tokens || {});
