var path = require('path'),
    EventEmitter = require('events').EventEmitter,
    queue = require('d3-queue').queue;

var dawgcache = require('./lib/util/dawg');
var Cache = require('./lib/util/cxxcache'),
    getContext = require('./lib/context'),
    loader = require('./lib/loader'),
    geocode = require('./lib/geocode'),
    analyze = require('./lib/analyze'),
    loadall = require('./lib/loadall'),
    termops = require('./lib/util/termops'),
    token = require('./lib/util/token'),
    copy = require('./lib/copy'),
    index = require('./lib/index'),
    merge = require('./lib/merge');

require('util').inherits(Geocoder, EventEmitter);
module.exports = Geocoder;

// Initialize and load Geocoder, with a selection of indexes.
function Geocoder(indexes, options) {
    if (!indexes) throw new Error('Geocoder indexes required.');
    options = options || {};

    var q = queue(10);

    this.indexes = indexes;
    this.replacer = token.createReplacer(options.tokens || {});
    this.byname = {};
    this.bytype = {};
    this.bysubtype = {};
    this.bystack = {};
    this.byidx = [];
    this.names = [];

    for (var k in indexes) {
        indexes[k] = clone(indexes[k]);
        q.defer(loadIndex, k, indexes[k]);
    }

    q.awaitAll(function(err, results) {
        var names = [];
        var types = [];
        var stacks = [];
        var subtypes = [];
        if (results) results.forEach(function(data, i) {
            var id = data.id;
            var info = data.info;
            var dictcache = data.dictcache;
            var source = indexes[id];
            var name = info.geocoder_name || id;
            var type = info.geocoder_type||info.geocoder_name||id;
            var stack = info.geocoder_stack || false;
            var scoreRangeKeys = info.scoreranges ? Object.keys(info.scoreranges) : [];
            if (names.indexOf(name) === -1) {
                names.push(name);
                this.byname[name] = [];
            }
            if (types.indexOf(type) === -1) {
                types.push(type);
                this.bytype[type] = [];
            }

            if (scoreRangeKeys) {
                for (var st = 0; st < scoreRangeKeys.length; st++) {
                    if (subtypes.indexOf(type + '.' + scoreRangeKeys[st]) === -1) {
                        subtypes.push(type + '.' + scoreRangeKeys[st]);
                        this.bysubtype[type + '.' + scoreRangeKeys[st]] = [];
                    }
                }
            }

            if (typeof stack === 'string') stack = [stack];
            if (stack) {
                for (var j = 0; j < stack.length; j++) {
                    if (stacks.indexOf(stack[j]) === -1) {
                        stacks.push(stack[j]);
                        this.bystack[stack[j]] = [];
                    }
                }
            }

            source._geocoder = source._original._geocoder || new Cache(name, info.geocoder_cachesize);
            source._dictcache = source._original._dictcache || dictcache;

            // Set references to _geocoder, _dictcache on original source to
            // avoid duplication if it's loaded again.
            source._original._geocoder = source._geocoder;
            source._original._dictcache = source._dictcache;

            if (info.geocoder_address) {
              source.geocoder_address = info.geocoder_address;
            } else {
              source.geocoder_address = false;
            }

            if (info.geocoder_version) {
                source.version = parseInt(info.geocoder_version, 10);
                if (source.version !== 6) {
                    err = new Error('geocoder version is not 6, index: ' + id);
                    return;
                }
            } else {
                source.version = 0;
                source.shardlevel = info.geocoder_shardlevel || 0;
            }

            var keys = Object.keys(info);
            for (var ix = 0; ix < keys.length; ix ++) {
                if (/geocoder_format_/.test(keys[ix])) source[keys[ix]] = info[keys[ix]]||false;
            }
            source.geocoder_address_order = info.geocoder_address_order || 'ascending'; // get expected address order from index-level setting
            source.geocoder_format = info.geocoder_format||false;
            source.geocoder_layer = (info.geocoder_layer||'').split('.').shift();
            source.geocoder_tokens = info.geocoder_tokens||{};
            source.token_replacer = token.createReplacer(info.geocoder_tokens||{});

            if (tokenValidator(source.token_replacer)) {
                throw new Error('Using global tokens');
            }

            source.maxzoom = info.maxzoom;
            source.stack = stack;
            source.zoom = info.maxzoom + parseInt(info.geocoder_resolution||0,10);

<<<<<<< HEAD
            if (info.scoreranges && ((info.maxscore === undefined) || (info.minscore === undefined))) {
=======
            if (info.scoreranges && (!info.maxscore && info.maxscore !== 0 || !info.minscore && info.minscore !== 0)) {
                console.log(info.scoreranges, info.maxscore, info.minscore)
>>>>>>> bbc5c14c
                throw new Error('Indexes using scoreranges must also provide min/maxscore attribute');
            }

            source.scoreranges = info.scoreranges ? info.scoreranges : {};
            source.maxscore = info.maxscore;
            source.minscore = info.minscore;
            source.type = type;
            source.name = name;
            source.id = id;
            source.idx = i;
            source.ndx = names.indexOf(name);
            source.bounds = info.bounds || [ -180, -85, 180, 85 ];

            // add index idx => name idx lookup
            this.names[i] = names.indexOf(name);

            // add byname index lookup
            this.byname[name].push(source);

            // add bytype index lookup
            this.bytype[type].push(source);

            // add bysubtype index lookup
            for (var st = 0; st < scoreRangeKeys.length; st++) {
                this.bysubtype[type + '.' + scoreRangeKeys[st]].push(source);
            }

            // add bystack index lookup
            for (var j = 0; j < stack.length; j++) {
                this.bystack[stack[j]].push(source);
            }

            // add byidx index lookup
            this.byidx[i] = source;
        }.bind(this));

        // Second pass -- generate bmask (geocoder_stack) per index.
        // The bmask of an index represents a mask of all indexes that their
        // geocoder_stacks do not intersect with -- ie. a spatialmatch with any of
        // these indexes should not be attempted as it will fail anyway.
        for (var i = 0; i < this.byidx.length; i++) {
            var bmask = [];
            var a = this.byidx[i];
            for (var j = 0; j < this.byidx.length; j++) {
                var b = this.byidx[j];
                var a_it = a.stack.length;
                while (a_it--) {
                    var b_it = b.stack.length;
                    while (b_it--) {
                        if (a.stack[a_it] === b.stack[b_it]) {
                            bmask[j] = 0;
                        } else if (bmask[j] !== 0) {
                            bmask[j] = 1;
                        }
                    }
                }
            }
            this.byidx[i].bmask = bmask;
        }

        this._error = err;
        this._opened = true;
        this.emit('open', err);
    }.bind(this));

    function loadIndex(id, source, callback) {
        source.open(function opened(err) {
            if (err) return callback(err);
            var q = queue();
            q.defer(function(done) { source.getInfo(done); });
            q.defer(function(done) {
                if (source._original._dictcache || !source.getGeocoderData) {
                    done();
                } else {
                    source.getGeocoderData('stat', 0, done);
                }
            });
            q.awaitAll(function(err, loaded) {
                if (err) return callback(err);

                // if dictcache is already initialized don't recreate
                if (source._original._dictcache) {
                    callback(null, {
                        id: id,
                        info: loaded[0]
                    });
                // create dictcache at load time to allow incremental gc
                } else {
                    callback(null, {
                        id: id,
                        info: loaded[0],
                        dictcache: new dawgcache(loaded[1])
                    });
                }
            });
        });
    }
}

function clone(source) {
    var cloned = {};
    cloned.getInfo = source.getInfo.bind(source);
    cloned.getTile = source.getTile.bind(source);
    cloned.open = function(callback) {
        if (source.open === true) return callback();
        if (typeof source.open === 'function') return source.open(callback);
        return source.once('open', callback);
    };
    // Optional methods
    [
        '_commit',
        'putInfo',
        'putTile',
        'getGeocoderData',
        'putGeocoderData',
        'geocoderDataIterator',
        'startWriting',
        'stopWriting',
        'getIndexableDocs',
        'serialize'
    ].forEach(function(method) {
        if (typeof source[method] === 'function') {
            cloned[method] = source[method].bind(source);
        }
    });
    // Include reference to original
    cloned._original = source;
    return cloned;
}

function boundsIntersect(a, b) {
    if (a[2] < b[0]) return false; // a is left of b
    if (a[0] > b[2]) return false; // a is right of b
    if (a[3] < b[1]) return false; // a is below b
    if (a[1] > b[3]) return false; // a is above b
    return true;
}

function tokenValidator(token_replacer) {
    for (var i = 0; i < token_replacer.length; i++) {
        if (token_replacer[i].from.toString().indexOf(' ') >= 0 || token_replacer[i].to.toString().indexOf(' ') >= 0) {
            return true;
        }
    }
}

// Ensure that all carmen sources are opened.
Geocoder.prototype._open = function(callback) {
    return this._opened ? callback(this._error) : this.once('open', callback);
};

// Main geocoding API entry point.
// Returns results across all indexes for a given query.
//
// Actual searches are delegated to `Geocoder.prototype.search` over each
// enabled backend.
//
// `query` is a string of text, like "Chester, NJ"
// `options` is an object with additional parameters
// `callback` is called with (error, results)
Geocoder.prototype.geocode = function(query, options, callback) {
    var self = this;
    this._open(function(err) {
        if (err) return callback(err);
        geocode(self, query, options, callback);
    });
};

// Index docs from one source to another.
Geocoder.prototype.index = function(from, to, pointer, callback) {
    var self = this;
    this._open(function(err) {
        if (err) return callback(err);
        index(self, from, to, pointer, callback);
    });
};

// Merge two indexes
Geocoder.prototype.merge = function(from1, from2, to, pointer, callback) {
    var self = this;
    this._open(function(err) {
        if (err) return callback(err);
        merge(self, from1, from2, to, pointer, callback);
    });
};

// Merge arbitrarily many indexes
Geocoder.prototype.multimerge = function(froms, to, pointer, callback) {
    var self = this;
    this._open(function(err) {
        if (err) return callback(err);
        merge.multimerge(self, froms, to, pointer, callback);
    });
};

// Analyze a source's index.
Geocoder.prototype.analyze = function(source, callback) {
    var self = this;
    this._open(function(err) {
        if (err) return callback(err);
        analyze(source, callback);
    });
};

// Load all shards for a source.
Geocoder.prototype.loadall = function(source, type, concurrency, callback) {
    var self = this;
    this._open(function(err) {
        if (err) return callback(err);
        loadall.loadall(source, type, concurrency, callback);
    });
};

Geocoder.prototype.unloadall = function(source, type, callback) {
    var self = this;
    this._open(function(err) {
        if (err) return callback(err);
        loadall.unloadall(source, type, callback);
    });
};

// Copy a source's index to another.
Geocoder.prototype.copy = function(from, to, callback) {
    var self = this;
    this._open(function(err) {
        if (err) return callback(err);
        copy(from, to, callback);
    });
};

Geocoder.auto = loader.auto;
Geocoder.autodir = loader.autodir;
Geocoder.setVtCacheSize = getContext.getTile.setVtCacheSize;<|MERGE_RESOLUTION|>--- conflicted
+++ resolved
@@ -124,12 +124,7 @@
             source.stack = stack;
             source.zoom = info.maxzoom + parseInt(info.geocoder_resolution||0,10);
 
-<<<<<<< HEAD
-            if (info.scoreranges && ((info.maxscore === undefined) || (info.minscore === undefined))) {
-=======
-            if (info.scoreranges && (!info.maxscore && info.maxscore !== 0 || !info.minscore && info.minscore !== 0)) {
-                console.log(info.scoreranges, info.maxscore, info.minscore)
->>>>>>> bbc5c14c
+            if (info.scoreranges && ((!info.maxscore && info.maxscore !== 0) || (!info.minscore && info.minscore !== 0))) {
                 throw new Error('Indexes using scoreranges must also provide min/maxscore attribute');
             }
 
