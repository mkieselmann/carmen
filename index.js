/* eslint no-process-exit: "off" */
'use strict';

const EventEmitter = require('events').EventEmitter;
const queue = require('d3-queue').queue;
const fs = require('fs');
const crypto = require('crypto');

const dawgcache = require('./lib/indexer/dawg');
const cxxcache = require('./lib/indexer/cxxcache');
const getContext = require('./lib/geocoder/context');
const loader = require('./lib/sources/loader');
const geocode = require('./lib/geocoder/geocode');
const analyze = require('./lib/util/analyze');
const token = require('./lib/text-processing/token');
const index = require('./lib/indexer/index');
const merge = require('./lib/indexer/merge');

require('util').inherits(Geocoder, EventEmitter);
module.exports = Geocoder;

/**
 * An interface to the underlying data that a {@link Geocoder} instance is indexing and querying. In addition to the properties described below, instances must satisfy interface requirements for `Tilesource` and `Tilesink`. See tilelive {@link https://github.com/mapbox/tilelive/blob/master/API.md API Docs} for more info. Currently, carmen supports the following tilelive modules:
 *
 * - {@link https://github.com/mapbox/tilelive-s3 tilelive-s3}
 * - {@link https://github.com/mapbox/node-mbtiles node-mbtiles}
 * - {@link MemSource}
 *
 * @access public
 *
 * @typedef {function} CarmenSource
 * @property {function(id, callback} getFeature - retrieves a feature given by `id`, calls `callback` with `(err, result)`
 * @property {function(id, data, callback} putFeature - inserts feature `data` and calls callback with `(err, result)`.
 * @property {function(index,shard,callback)} getGeocoderData - get carmen record at `shard` in `index` and call callback with `(err, buffer)`
 * @property {function(index,shard,buffer,callback)} putGeocoderData - put buffer into a shard with index `index`, and call callback with `(err)`
 * @property {function(type)} geocoderDataIterator - custom method for iterating over documents in the source.
 * @property {function(pointer, callback)} getIndexableDocs - get documents needed to create a forward geocoding datasource. `pointer` is an optional object that has different behavior depending on the implementation. It is used to indicate the state of the database, similar to a cursor, and can allow pagination, limiting, etc. `callback` is called with `(error, documents, pointer)` in which `documents` is a list of objects.
 *
 */



/**
 * Geocoder is an interface used to submit a single query to
 * multiple indexes, returning a single set of ranked results.
 *
 * @access public
 *
 * @param {Object<string, CarmenSource>} indexes - A one-to-one mapping from index layer name to a {@link CarmenSource}.
 * @param {Object} options - options
 * @param {PatternReplaceMap} options.tokens - A {@link PatternReplaceMap} used to perform custom string replacement at index and query time.
 * @param {Object<string, (string|Function)>} options.geocoder_inverse_tokens - for reversing abbreviations. Replace key with a stipulated string value or pass it to a function that returns a string. see {@link #text-processsing Text Processing} for details.
 *
 */
function Geocoder(indexes, options) {
    if (!indexes) throw new Error('Geocoder indexes required.');
    options = options || {};

    const q = queue(10);

    this.indexes = indexes;

    const globalTokens = options.tokens || {};
    if (typeof globalTokens !== 'object') throw new Error('globalTokens must be an object');

    this.replacer = token.createGlobalReplacer(globalTokens);

    this.globaltokens = options.tokens;
    this.byname = {};
    this.bytype = {};
    this.bysubtype = {};
    this.bystack = {};
    this.byidx = [];

    // Cloning each index. Below, many of the properties on the source object are
    // set due to the configuration of the Geocoder instance itself. Cloning
    // allows us to re-use a given source across multiple Geocoder instances,
    // setting these properties differently for each clone.
    for (const k in indexes) {
        indexes[k] = clone(indexes[k]);
        q.defer(loadIndex, k, indexes[k]);
    }

    /**
     * Activates a single index in the geocoder. This function operates on the
     * output of {@link loadIndex}, which provides information needed for
     * activation.
     *
     * @access private
     *
     * @param {Object} data - data obtained via {@link loadIndex}
     * @param {int} i - index number
     */
    q.awaitAll((err, results) => {
        const names = [];
        if (results) results.forEach((data, i) => {
            const id = data.id;
            const info = data.info;
            const dictcache = data.dictcache;
            const source = indexes[id];
            const name = info.geocoder_name || id;
            const type = info.geocoder_type || info.geocoder_name || id.replace('.mbtiles', '');
            const types = info.geocoder_types || [type];
            let stack = info.geocoder_stack || false;
            const languages = info.geocoder_languages || [];
            if (typeof stack === 'string') stack = [stack];
            const scoreRangeKeys = info.scoreranges ? Object.keys(info.scoreranges) : [];


            if (names.indexOf(name) === -1) names.push(name);

            source._dictcache = source._original._dictcache || dictcache;

            if (!(source._original._geocoder && Object.keys(source._original._geocoder).length)) {
                source._geocoder = {
                    freq: (data.freq && fs.existsSync(data.freq)) ?
                        new cxxcache.RocksDBCache(name + '.freq', data.freq) :
                        new cxxcache.MemoryCache(name + '.freq'),
                    grid: (data.grid && fs.existsSync(data.grid)) ?
                        new cxxcache.RocksDBCache(name + '.grid', data.grid) :
                        new cxxcache.MemoryCache(name + '.grid')
                };
            } else {
                source._geocoder = source._original._geocoder;
            }

            // Set references to _geocoder, _dictcache on original source to
            // avoid duplication if it's loaded again.
            source._original._geocoder = source._geocoder;
            source._original._dictcache = source._dictcache;

            if (info.geocoder_address) {
                source.geocoder_address = info.geocoder_address;
            } else {
                source.geocoder_address = false;
            }

            source.geocoder_routable = info.geocoder_routable ? info.geocoder_routable : false;

            if (info.geocoder_version) {
                source.version = parseInt(info.geocoder_version, 10);
                if (source.version !== 8) {
                    err = new Error('geocoder version is not 8, index: ' + id);
                    return;
                }
            } else {
                source.version = 0;
                source.shardlevel = info.geocoder_shardlevel || 0;
            }

            // Fold language templates into geocoder_format object
            source.geocoder_format = { default: info.geocoder_format };
            Object.keys(info).forEach((key) => {
                if (/^geocoder_format_/.exec(key)) {
                    source.geocoder_format[key.replace(/^geocoder_format_/, '')] = info[key];
                }
            });
            source.geocoder_address_order = info.geocoder_address_order || 'ascending'; // get expected address order from index-level setting
<<<<<<< HEAD
            source.geocoder_layer = (info.geocoder_layer||'').split('.').shift();
            source.geocoder_tokens = info.geocoder_tokens||{};
            source.geocoder_inverse_tokens = options.geocoder_inverse_tokens||{};
            source.geocoder_squishy_inherit = info.geocoder_squishy_inherit || false;
            source.geocoder_squishy_bestow = info.hasOwnProperty('geocoder_squishy_bestow') ? info.geocoder_squishy_bestow : true;
=======
            source.geocoder_layer = (info.geocoder_layer || '').split('.').shift();
            source.geocoder_tokens = info.geocoder_tokens || {};
            source.geocoder_inverse_tokens = options.geocoder_inverse_tokens || {};
            source.geocoder_inherit_score = info.geocoder_inherit_score || false;
>>>>>>> 295ddbf1
            source.geocoder_universal_text = info.geocoder_universal_text || false;
            source.geocoder_reverse_mode = info.geocoder_reverse_mode || false;
            source.token_replacer = token.createReplacer(info.geocoder_tokens || {});
            source.indexing_replacer = token.createReplacer(info.geocoder_tokens || {}, { includeUnambiguous: true, custom: source.geocoder_inverse_tokens || {} });

            if (tokenValidator(source.token_replacer)) {
                throw new Error('Using global tokens');
            }

            source.maxzoom = info.maxzoom;
            source.maxscore = info.maxscore;
            source.minscore = info.minscore;
            source.stack = stack;
            source.zoom = info.maxzoom + parseInt(info.geocoder_resolution || 0,10);

            if (info.scoreranges && ((!info.maxscore && info.maxscore !== 0) || (!info.minscore && info.minscore !== 0))) {
                throw new Error('Indexes using scoreranges must also provide min/maxscore attribute');
            }

            source.scoreranges = info.scoreranges ? info.scoreranges : {};
            source.maxscore = info.maxscore;
            source.minscore = info.minscore;
            source.types = types;
            source.type = type;
            source.name = name;
            source.id = id;
            source.idx = i;
            source.ndx = names.indexOf(name);
            source.bounds = info.bounds || [-180, -85, 180, 85];

            // arrange languages into something presentable
            const lang = {};
            lang.has_languages = languages.length > 0;
            lang.languages = ['default'].concat(languages.map((l) => { return l.replace('-', '_'); }).sort());
            lang.hash = crypto.createHash('sha512').update(JSON.stringify(lang.languages)).digest().toString('hex').slice(0,8);
            lang.lang_map = {};
            lang.languages.forEach((l, idx) => { lang.lang_map[l] = idx; });
            lang.lang_map['unmatched'] = 128; // @TODO verify this is the right approach
            source.lang = lang;

            // decide whether to use the text normalization cache
            source.use_normalization_cache = typeof info.use_normalization_cache == 'undefined' ? false : info.use_normalization_cache;
            if (source.use_normalization_cache && fs.existsSync(data.norm) && !source._dictcache.normalizationCache) {
                source._dictcache.loadNormalizationCache(data.norm);
            }

            // add byname index lookup
            this.byname[name] = this.byname[name] || [];
            this.byname[name].push(source);

            // add bytype index lookup
            for (let t = 0; t < types.length; t++) {
                this.bytype[types[t]] = this.bytype[types[t]] || [];
                this.bytype[types[t]].push(source);
            }

            // add bysubtype index lookup
            for (let st = 0; st < scoreRangeKeys.length; st++) {
                this.bysubtype[type + '.' + scoreRangeKeys[st]] = this.bysubtype[type + '.' + scoreRangeKeys[st]] || [];
                this.bysubtype[type + '.' + scoreRangeKeys[st]].push(source);
            }

            // add bystack index lookup
            for (let j = 0; j < stack.length; j++) {
                this.bystack[stack[j]] = this.bystack[stack[j]] || [];
                this.bystack[stack[j]].push(source);
            }

            // add byidx index lookup
            this.byidx[i] = source;

        });

        // Second pass -- generate bmask (geocoder_stack) per index.
        // The bmask of an index represents a mask of all indexes that their
        // geocoder_stacks do not intersect with -- ie. a spatialmatch with any of
        // these indexes should not be attempted as it will fail anyway.
        for (let i = 0; i < this.byidx.length; i++) {
            const bmask = [];
            const a = this.byidx[i];
            for (let j = 0; j < this.byidx.length; j++) {
                const b = this.byidx[j];
                let a_it = a.stack.length;
                while (a_it--) {
                    let b_it = b.stack.length;
                    while (b_it--) {
                        if (a.stack[a_it] === b.stack[b_it]) {
                            bmask[j] = 0;
                        } else if (bmask[j] !== 0) {
                            bmask[j] = 1;
                        }
                    }
                }
            }
            this.byidx[i].bmask = bmask;
        }

        this._error = err;
        this._opened = true;

        // emit the open event in a setImmediate -- circumstances exist
        // where no async ops may be necessary to construct a carmen,
        // in which case callers may not have a chance to register a callback handler
        // before open is emitted if we don't protect it this way
        const _this = this;
        setImmediate(() => {
            _this.emit('open', err);
        });

    });


    /**
     * Loads an index. The source clone is opened and all of the information
     * needed for adding the index to the geocoder is obtained. If the
     * original source object does not have a `_dictcache` member, then it is
     * instantiated here, included in the returned object.
     *
     * @access private
     *
     * @param {string} id - the name of the index, eg "place" or "address"
     * @param {CarmenSource} source - a (clone of) a CarmenSource
     * @param {function(error, Object)} callback - callback function.
     */
    function loadIndex(id, source, callback) {
        source.open((err) => {
            if (err) return callback(err);

            source.getBaseFilename = function() {
                const filename = source._original.cacheSource ? source._original.cacheSource.filename : source._original.filename;
                if (filename) {
                    return filename.replace('.mbtiles', '');
                } else {
                    return require('os').tmpdir() + '/temp.' + Math.random().toString(36).substr(2, 5);
                }
            };

            const q = queue();
            q.defer((done) => { source.getInfo(done); });
            q.defer((done) => {
                const dawgFile = source.getBaseFilename() + '.dawg';
                if (source._original._dictcache || !fs.existsSync(dawgFile)) {
                    done();
                } else {
                    fs.readFile(dawgFile, done);
                }
            });
            q.awaitAll((err, loaded) => {
                if (err) return callback(err);

                let props;
                // if dictcache is already initialized don't recreate
                if (source._original._dictcache) {
                    props = {
                        id: id,
                        info: loaded[0]
                    };
                // create dictcache at load time to allow incremental gc
                } else {
                    props = {
                        id: id,
                        info: loaded[0],
                        dictcache: new dawgcache(loaded[1])
                    };
                }

                const filename = source.getBaseFilename();
                props.freq = filename + '.freq.rocksdb';
                props.grid = filename + '.grid.rocksdb';
                props.norm = filename + '.norm.rocksdb';
                callback(null, props);
            });
        });
    }

}


/**
 * Clones the source object. Methods in the cloned object are all bound
 * with the original source as their first argument.
 *
 * @access private
 *
 * @param {CarmenSource} source - a CarmenSource.
 * @returns {CarmenSource} a clone of the input source
 */
function clone(source) {
    const cloned = {};
    cloned.getInfo = source.getInfo.bind(source);
    cloned.getTile = source.getTile.bind(source);
    cloned.open = function(callback) {
        if (source.open === true) return callback();
        if (typeof source.open === 'function') return source.open(callback);
        return source.once('open', callback);
    };
    // Optional methods
    [
        '_commit',
        'putInfo',
        'putTile',
        'getGeocoderData',
        'putGeocoderData',
        'getBaseFilename',
        'geocoderDataIterator',
        'startWriting',
        'stopWriting',
        'getIndexableDocs',
        'serialize'
    ].forEach((method) => {
        if (typeof source[method] === 'function') {
            cloned[method] = source[method].bind(source);
        }
    });
    // Include reference to original
    cloned._original = source;
    return cloned;
}

/**
 * Validates token replacer. Ensures that none of the values in from or to include blank space.
 *
 * @access private
 *
 * @param {Object} token_replacer - a token replacer
 * @returns {(null|true)} true if any 'from' or 'to' values contains blank space
 */
function tokenValidator(token_replacer) {
    for (let i = 0; i < token_replacer.length; i++) {
        if (token_replacer[i].from.toString().indexOf(' ') >= 0 || token_replacer[i].to.toString().indexOf(' ') >= 0) {
            return true;
        }
    }
}

/**
 * Ensure that all carmen sources are opened
 *
 * @access private
 *
 * @param {function} callback - a callback function
 * @returns {boolean} true if all sources have been opened
 */
Geocoder.prototype._open = function(callback) {
    return this._opened ? callback(this._error) : this.once('open', callback);
};

/**
 * Main entry point for geocoding API. Returns results across all indexes for
 * a given query.
 *
 * @access public
 *
 * @name Geocoder#geocode
 * @memberof Geocoder
 * @see {@link #geocode|gecode} for more details, including
 * `options` properties.
 *
 * @param {string} query - a query string, eg "Chester, NJ"
 * @param {Object} options - options
 * @param {function} callback - a callback function, passed on to {@link #geocode|geocode}
 */
Geocoder.prototype.geocode = function(query, options, callback) {
    const self = this;
    this._open((err) => {
        if (err) return callback(err);
        geocode(self, query, options, callback);
    });
};

/**
 * Main entry point for indexing. Index a stream of GeoJSON docs.
 *
 * @name Geocoder#index
 * @memberof Geocoder
 * @see {@link index} for more details, including `options` properties.
 *
 * @access public
 *
 * @param {stream.Readable} from - a readable stream of GeoJSON features
 * @param {CarmenSource} to - the interface to the index's destination
 * @param {Object} options - options
 * @param {number} options.zoom - the max zoom level for the index
 * @param {stream.Writable} options.output - the output stream for
 * @param {PatternReplaceMap} options.tokens - a pattern-based string replacement specification
 * @param {function} callback - a callback function, passed on to {@link #index|inde}
 */
Geocoder.prototype.index = function(from, to, options, callback) {
    const self = this;
    this._open((err) => {
        if (err) return callback(err);
        index(self, from, to, options, callback);
    });
};

/**
 * Merge two CarmenSources and output to a third.
 * @name Geocoder#merge
 * @memberof Geocoder
 * @see {@link merge} for more details, including `options` properties.
 *
 * @access public
 *
 * @param {CarmenSource} from1 - a source index to be merged
 * @param {CarmenSource} from2 - another source to be merged
 * @param {CarmenSource} to - the destination of the merged sources
 * @param {object} options - options
 * @param {function} callback - a callback function
 */
Geocoder.prototype.merge = function(from1, from2, to, options, callback) {
    const self = this;
    this._open((err) => {
        if (err) return callback(err);
        merge(self, from1, from2, to, options, callback);
    });
};

/**
 * Merge more than two CarmenSources. Only supports MBTile sources.
 * @name Geocoder#multimerge
 * @memberof Geocoder
 * @see {@link multimerge} for more details, including `options` properties.
 *
 * @access public
 *
 * @param {Array<string>} fromFiles - array of paths to input mbtiles files
 * @param {string} toFile - path to output of merge
 * @param {object} options - options
 * @param {function} callback - a callback function
 */
Geocoder.prototype.multimerge = function(fromFiles, toFile, options, callback) {
    const self = this;
    this._open((err) => {
        if (err) return callback(err);
        merge.multimerge(self, fromFiles, toFile, options, callback);
    });
};

// Analyze a source's index.
Geocoder.prototype.analyze = function(source, callback) {
    this._open((err) => {
        if (err) return callback(err);
        analyze(source, callback);
    });
};

Geocoder.auto = loader.auto;
Geocoder.autodir = loader.autodir;
Geocoder.setVtCacheSize = getContext.getTile.setVtCacheSize;<|MERGE_RESOLUTION|>--- conflicted
+++ resolved
@@ -156,18 +156,11 @@
                 }
             });
             source.geocoder_address_order = info.geocoder_address_order || 'ascending'; // get expected address order from index-level setting
-<<<<<<< HEAD
             source.geocoder_layer = (info.geocoder_layer||'').split('.').shift();
             source.geocoder_tokens = info.geocoder_tokens||{};
             source.geocoder_inverse_tokens = options.geocoder_inverse_tokens||{};
             source.geocoder_squishy_inherit = info.geocoder_squishy_inherit || false;
             source.geocoder_squishy_bestow = info.hasOwnProperty('geocoder_squishy_bestow') ? info.geocoder_squishy_bestow : true;
-=======
-            source.geocoder_layer = (info.geocoder_layer || '').split('.').shift();
-            source.geocoder_tokens = info.geocoder_tokens || {};
-            source.geocoder_inverse_tokens = options.geocoder_inverse_tokens || {};
-            source.geocoder_inherit_score = info.geocoder_inherit_score || false;
->>>>>>> 295ddbf1
             source.geocoder_universal_text = info.geocoder_universal_text || false;
             source.geocoder_reverse_mode = info.geocoder_reverse_mode || false;
             source.token_replacer = token.createReplacer(info.geocoder_tokens || {});
