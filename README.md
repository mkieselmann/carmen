--- conflicted
+++ resolved
@@ -61,12 +61,8 @@
 geocoder_group          | Optional + advanced. For indexes that share the exact same tile source, IO operations can be grouped. No default.
 geocoder_tokens         | Optional + advanced. An object with a 1:1 from => to mapping of token strings to replace in input queries. e.g. 'Streets' => 'St'.
 geocoder_name           | Optional + advanced. A string to use instead of the provided config index id/key allowing multiple indexes to be treated as a single "logical" index.
-<<<<<<< HEAD
 geocoder_version        | Required. Should be set to **3** for carmen@v5.1.x. Index versions <= 1 can be used for reverse geocoding but not forward.
 geocoder_cachesize      | Optional + advanced. Maximum number of shards to allow in the `carmen-cache` message cache. Defaults uptream to 65536 (maximum number of possible shards).
-=======
-geocoder_version        | Required. Should be set to **4** for carmen@v6.0.x. Index versions <= 1 can be used for reverse geocoding but not forward.
->>>>>>> 679d610b
 
 *Note: The sum of maxzoom + geocoder_resolution must be no greater than 14.*
 
