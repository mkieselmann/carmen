var proximity = require('./util/proximity.js');
var queue = require('d3-queue').queue;
var coalesce = require('carmen-cache').Cache.coalesce;
var uniq = require('./util/uniq');
var bbox = require('./util/bbox.js');
var termops = require('./util/termops');

module.exports = spatialmatch;
module.exports.stackable = stackable;
module.exports.rebalance = rebalance;

function spatialmatch(query, phrasematches, options, callback) {
    var stacks = stackable(phrasematches);
    stacks = allowed(stacks, options);
    stacks = stacks.slice(0,30);
    // Rebalance weights, relevs of stacks here.
    for (var i = 0; i < stacks.length; i++) {
        stacks[i] = rebalance(query, stacks[i]);
    }

    var waste = [];

    coalesceLoad();

    // Load grid indexes necessary for coalesce.
    function coalesceLoad() {
        // First make a pass where phrase IDs to load are grouped by idx.
        var loadables = {};
        var idx;
        for (var i = 0; i < stacks.length; i++) {
            var stack = stacks[i];
            for (var j = 0; j < stack.length; j++) {
                idx = stack[j].idx;
                loadables[idx] = loadables[idx] || {
                    loadall: stack[j].loadall,
                    getter: stack[j].getter,
                    ids: []
                };
                loadables[idx].ids.push(stack[j].phrase);
            }
        }

        // Then queue loading in a single pass deduping ids.
        var q = queue();
        for (idx in loadables) {
            q.defer(loadables[idx].loadall, loadables[idx].getter, 'grid', uniq(loadables[idx].ids));
        }
        q.awaitAll(coalesceStacks);
    }

    // Shards are loaded, now coalesce all stacks.
    function coalesceStacks(err) {
        if (err) return callback(err);
        var q = queue();
        for (var i = 0; i < stacks.length; i++) q.defer(coalesceStack, stacks[i]);
        q.awaitAll(coalesceFinalize);
    }

    // Coalesce a single stack, add debugging info.
    function coalesceStack(stack, callback) {
        // Proximity option is set.
        // Convert proximity to xy @ highest zoom level for this stack
        var coalesceOpts = {};
        if (options && options.proximity) {
            var l = stack.length;
            var maxZoom = 0;
            while (l--) maxZoom = Math.max(maxZoom, stack[l].zoom);
            coalesceOpts.centerzxy = proximity.center2zxy(
                options.proximity,
                maxZoom
            );
        }

        if (options && options.bbox) {
            coalesceOpts.bboxzxy = bbox.insideTile(options.bbox, stack[0].zoom);
        }

        coalesce(stack, coalesceOpts, function(err, features) {
            // Include text for debugging with each matched feature.
            var byIdx = stackByIdx(stack);
            var l = features.length;
            while (l--) {
                var feature = features[l];
                var m = feature.length;
                while (m--) {
                    feature[m].mask = byIdx[feature[m].idx].mask;
                    feature[m].text = byIdx[feature[m].idx].text;
<<<<<<< HEAD
                    feature[m].score = termops.decode3BitLogScale(feature[m].score, byIdx[feature[m].idx].scorefactor);
                    feature[m].scoredist = termops.decode3BitLogScale(feature[m].scoredist, byIdx[feature[m].idx].scorefactor);
=======
                    feature[m].score = feature[m].score * byIdx[feature[m].idx].scorefactor;
                    feature[m].scorefactor = byIdx[feature[m].idx].scorefactor;
                    feature[m].scoredist = feature[m].scoredist * byIdx[feature[m].idx].scorefactor;
>>>>>>> 021e4df6
                }
            }

            if (features.length == 0) {
                waste.push(Object.keys(byIdx));
            }

            callback(null, features);
        });
    }

    // Final feature collection and sort.
    function coalesceFinalize(err, results) {
        if (err) return callback(err);
        var combined = [];
        combined = combined.concat.apply(combined, results);
        combined.sort(sortByRelev);

        var sets = {};
        var doneAscending = {};
        var doneDescending = {};
        var doneSingle = {};
        var features = [];
        for (var i = 0; i < combined.length; i++) {
            var feature = combined[i];
            for (var j = 0; j < feature.length; j++) {
                sets[feature[j].tmpid] = feature[j];
            }
            // only allow one result in each direction
            if (feature.length > 1 && feature[0].idx > feature[1].idx && !doneDescending[feature[0].tmpid]) {
                doneDescending[feature[0].tmpid] = true;
                features.push(feature);
            } else if (feature.length > 1 && feature[0].idx < feature[1].idx && !doneAscending[feature[0].tmpid]) {
                doneAscending[feature[0].tmpid] = true;
                features.push(feature);
            } else if (feature.length === 1 && !doneAscending[feature[0].tmpid] && !doneDescending[feature[0].tmpid] && !doneSingle[feature[0].tmpid]) {
                doneSingle[feature[0].tmpid] = true;
                features.push(feature);
            }
        }

        return callback(null, { results: features, sets: sets, waste: waste });
    }
}

// Filter an array of stacks down to only those whose maxidx is allowed
// by a passed in allowed_idx filter.
function allowed(stacks, options) {
    if (!options.allowed_idx) return stacks;
    var filtered = [];
    for (var i = 0; i < stacks.length; i++) {
        var stack_maxidx = 0;
        for (var j = 0; j < stacks[i].length; j++) {
            stack_maxidx = Math.max(stack_maxidx, stacks[i][j].idx);
        }
        if (options.allowed_idx[stack_maxidx]) {
            filtered.push(stacks[i]);
        }
    }
    return filtered;
}

function stackByIdx(stack) {
    var byIdx = {};
    var l = stack.length;
    while (l--) byIdx[stack[l].idx] = {
        scorefactor: stack[l].scorefactor,
        mask: stack[l].mask,
        text: stack[l].join(' ')
    };
    return byIdx;
}

// For a given set of phrasematch results across multiple indexes,
// provide all relevant stacking combinations using phrase masks to
// exclude colliding matches.
function stackable(phrasematches, idx, mask, nmask, stack, relev) {
    idx = idx || 0;
    mask = mask || 0;
    nmask = nmask || 0;
    stack = stack || [];
    relev = relev || 0;

    var stacks = [];

    if (!phrasematches[idx]) return stacks;

    // Recurse, skipping this level
    stacks.push.apply(stacks, stackable(phrasematches, idx+1, mask, nmask, stack, relev));

    // Recurse, including this level
    for (var i = 0; i < phrasematches[idx].length; i++) {
        var targetStack = stack.slice(0);
        var targetMask = mask;
        var targetNmask = nmask;
        var next = phrasematches[idx][i];
        var direction;
        targetStack.relev = relev;

        if (targetMask & next.mask) continue;
        if (targetNmask & next.nmask) continue;

        // sort by order of input query
        targetStack.sort(sortByMask);
        // compare index order to input order to determine direction
        if (targetStack.length) {
            direction = targetStack[0].idx < next.idx ? "descending" : "ascending";
        }

        if (direction === "ascending" && targetMask && targetMask < next.mask) continue;

        // For each stacked item check the next bmask for its idx.
        // If the bmask includes the idx these indexes cannot stack
        // (their geocoder_stack do not intersect at all).
        var stackFail = 0;
        if (next.bmask) for (var j = 0; j < stack.length; j++) {
            stackFail = stackFail || (next.bmask[stack[j].idx]);
        }
        if (stackFail) continue;

        targetMask = targetMask | next.mask;
        targetNmask = targetNmask | next.nmask;
        targetStack.push(next);
        targetStack.relev += next.weight;

        if (targetStack.relev > 0.5) {
            targetStack.sort(sortByZoomIdx);
            stacks.push(targetStack);
        }

        stacks.push.apply(stacks, stackable(phrasematches, idx+1, targetMask, targetNmask, targetStack, targetStack.relev));
    }

    if (idx === 0) stacks.sort(sortByRelevLengthIdx);

    return stacks;
}

function sortByRelevLengthIdx(a, b) {
    return (b.relev - a.relev) ||
        (a.length - b.length) ||
        (b[b.length-1].scorefactor - a[a.length-1].scorefactor) ||
        (a[a.length-1].idx - b[b.length-1].idx);
}

function sortByZoomIdx(a, b) {
    return (a.zoom - b.zoom) || (b.idx - a.idx);
}

function sortByRelev(a, b) {
    return (b.relev - a.relev) ||
        (b[0].scoredist - a[0].scoredist) ||
        (a[0].idx - b[0].idx);
}

function sortByMask(a, b) {
    if (!b) return 1;
    if (!a) return 0;
    return (a.mask - b.mask);
}

function rebalance(query, stack) {
    var stackMask = 0;
    var stackClone = [];

    //shallow copy stack into stackClone to prevent cases where a stack's
    //index gets overwritten in deep copies.
    for (var m = 0; m < stack.length; m++) {
        stackClone[m] = stack[m].slice();
        for (var key in stack[m]) {
            stackClone[m][key] = stack[m][key];
        }
    }

    for (var i = 0; i < stackClone.length; i++) {
        stackMask |= stackClone[i].mask;
    }

    var garbage = (query.length === (stackMask.toString(2).split(1).length -1)) ? 0 : 1;
    var weight = 1/(garbage + stackClone.length);

    //recompute total relevance from scratch
    stackClone.relev = 0;

    for (var k = 0; k < stackClone.length; k++) {
        stackClone[k].weight = weight;
        stackClone.relev += stackClone[k].weight;
    }

    return stackClone;
}<|MERGE_RESOLUTION|>--- conflicted
+++ resolved
@@ -85,14 +85,9 @@
                 while (m--) {
                     feature[m].mask = byIdx[feature[m].idx].mask;
                     feature[m].text = byIdx[feature[m].idx].text;
-<<<<<<< HEAD
                     feature[m].score = termops.decode3BitLogScale(feature[m].score, byIdx[feature[m].idx].scorefactor);
+                    feature[m].scorefactor = byIdx[feature[m].idx].scorefactor;
                     feature[m].scoredist = termops.decode3BitLogScale(feature[m].scoredist, byIdx[feature[m].idx].scorefactor);
-=======
-                    feature[m].score = feature[m].score * byIdx[feature[m].idx].scorefactor;
-                    feature[m].scorefactor = byIdx[feature[m].idx].scorefactor;
-                    feature[m].scoredist = feature[m].scoredist * byIdx[feature[m].idx].scorefactor;
->>>>>>> 021e4df6
                 }
             }
 
