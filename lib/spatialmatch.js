var getSetRelevance = require('./pure/setrelevance'),
    coalesceZooms = require('./pure/coalescezooms'),
    applyAddress = require('./pure/applyaddress'),
    addressCluster = require('./pure/addresscluster'),
    sm = new(require('sphericalmercator'))(),
    ops = require('./util/ops'),
    mp2_14 = Math.pow(2, 14),
    mp2_28 = Math.pow(2, 28),
    queue = require('queue-async'),
    context = require('./context'),
    termops = require('./util/termops'),
    feature = require('./util/feature');

var xd = Math.pow(2, 39),
    yd = Math.pow(2, 25),
    mp2_14 = Math.pow(2, 14),
    mp2_28 = Math.pow(2, 28);

module.exports = spatialmatch;

// Given that we've geocoded potential results in multiple sources, given
// arrays of `feats` and `grids` of the same length, combine matches that
// are over the same point, factoring in the zoom levels on which they
// occur.
// Calls `callback` with `(err, contexts, relevd)` in which
//
// @param `contexts` is an array of bboxes which are assigned scores
// @param `relevd` which is an object mapping place ids to places
// @param {Object} geocoder the geocoder instance
// @param {Array} feats an array of feature objects
// @param {Array} grids an array of grid objects
// @param {Array} zooms an array of zoom numbers
// @param {Function} callback
function spatialmatch(query, stats, geocoder, feats, grids, zooms, options) {
    var types = Object.keys(geocoder.indexes);

    // Combine the scores for each match across multiple grids and zoom levels,
    // producing a mapping from `zxy` to matches
    var coalesced = coalesceZooms(grids, feats, types, zooms, geocoder.indexes);

    // Generate a light modifier to apply to results from indexes without
    // address handling if an address is present in the query.
    var addrmod = {};
    var address = termops.address(query);

<<<<<<< HEAD
    for (var id in indexes) {
        addrmod[id] = address && indexes[id]._geocoder.geocoder_address ? 0.01 : 0;
=======
    for (var id in geocoder.indexes) {
        addrmod[id] = address && geocoder.indexes[id]._geocoder.geocoder_address ? 0.01 : 0;
        addridx[geocoder.indexes[id]._geocoder.idx] = address && geocoder.indexes[id]._geocoder.geocoder_address;
>>>>>>> a4150e2d
    }

    var sets = {},
        i, j, c, l,
        feat,
        rowMemo = {},
        rows,
        relev,
        relevReverse,
        fullid;

    for (c in coalesced) {
        rows = coalesced[c];
        // Sort by db, relev such that total relev can be
        // calculated without results for the same db being summed.

        // Both an ascending and descending index order are checked
        // for set relevance. This is a compromise between trying to find
        // the *maximum* possible relevance for all items and being
        // reasonably performant.
        rows.sort(rsortRelevReason);
        relevReverse = getSetRelevance(query, rows, address);
        rows.sort(sortRelevReason);
        relev = Math.max(relevReverse, getSetRelevance(query, rows, address));

        if (relevReverse > relev) relev = relevReverse;

        for (i = 0, l = rows.length; i < l; i++) {
            fullid = rows[i].dbname + '.' + rows[i].id;
            if (sets[fullid]) continue;
            sets[fullid] = rows[i];
            rowMemo[rows[i].tmpid] = {
                dbid: rows[i].dbid,
                dbname: rows[i].dbname,
                id: rows[i].id,
                tmpid: rows[i].tmpid,
                relev: relev + addrmod[rows[i].dbid],
                idx: rows[i].idx
            };
        }
    }

    var results = [],
        contexts = [],
        formatted = [],
        memo = null;

    for (j in rowMemo) {
        results.push(rowMemo[j]);
    }

    results.sort(sortByRelev);

    for (var k = 0; k < results.length; k++) {
        feat = results[k];
        if (memo === null || memo - feat.relev < 0.1) {
            memo = memo || feat.relev;
            formatted.push(feat);
        }
    }

    results = formatted;

    stats.relevTime = +new Date() - stats.relevTime;
    stats.relevCount = results.length;

   //Stores the proximity latlng as zxy at all source zoom levels
    var zxyProximity = {};

    //If latlng is given, favour results closest locale
    if (options.proximity) {
        for (var i = 0; i < zooms.length; i++) {
            zxyProximity[zooms[i]] = sm.px(options.proximity, zooms[i]);
        }
        var zxyResult = [];
        for (var i = 0; i < results.length; i++) {
            results[i].z = geocoder.indexes[results[i].dbid]._geocoder.zoom;
            results[i].x = Math.floor(results[i].tmpid / xd);
            results[i].y = Math.floor(results[i].tmpid % xd / yd);
            results[i].distance = Math.pow(Math.pow(zxyProximity[results[i].z][0] - results[i].x, 2) + Math.pow(zxyProximity[results[i].z][1] - results[i].y, 2), 0.5);
        }
        results.sort(sortByProximity);
    }

    return {
        sets: sets,
        results: results,
        coalesced: coalesced
    };

<<<<<<< HEAD
    // For each result, load the feature from its Carmen index so that we can
    // then load all of the relevant contexts for that feature
    function loadResult(term, callback) {
        var cq = queue();
        var source = geocoder.indexes[term.dbid];
        feature.getFeature(source, term.id, featureLoaded);
        function featureLoaded(err, features) {
            if (err) return callback(err);
            for (var id in features) {
                // To exclude false positives from feature hash collisions
                // check the feature center coord and ensure it is in the
                // coalesced result set.
                // @TODO for fully accurate results, iterate through
                // coalesced[coord] for a matching feature id.
                var feat = features[id];
                // filter out altnames, scored as -1
                if (typeof feat._score !== 'undefined' && feat._score < 0) continue;
                var bbox = sm.xyz([feat._center[0], feat._center[1], feat._center[0], feat._center[1]], source._geocoder.zoom);
                var coord = (source._geocoder.zoom * mp2_28) + (bbox.minX * mp2_14) + (bbox.minY);
                var checks = coalesced[coord];
                if (address && feat._rangetype && source._geocoder.geocoder_address) {
                    feat._address = address;
                    feat._geometry = applyAddress(feat, address);
                    feat._center = feat._geometry && feat._geometry.coordinates;
                    checks = checks && feat._geometry;
                }
                else if (address && feat._cluster && source._geocoder.geocoder_address){
                    feat._address = address;
                    feat._geometry = addressCluster(feat, address);
                    feat._center = feat._geometry && feat._geometry.coordinates;
                    checks = checks && feat._geometry;
                }
                if (checks) cq.defer(function(feat, callback) {
                    if (!('_center' in feat)) return callback(new Error('No _center field in data'));
                    feat._extid = term.dbname + '.' + id;
                    feat._fhash = term.dbname + '.' + term.id;
                    context(geocoder, feat._center[0], feat._center[1], term.dbid, false, function(err, context) {
                        if (err) return callback(err);
                        // Push feature onto the top level.
                        context.unshift(feat);
                        return callback(null, context);
                    });
                }, feat);
            }
            cq.awaitAll(contextLoaded);
        }
        function contextLoaded(err, loaded) {
            if (err) return callback(err);
            contexts.push.apply(contexts, loaded);
            callback();
        }
    }
}
=======
    function sortByProximity(a, b) {
        if (addridx[a.idx] && !addridx[b.idx]) return -1;
        else if (!addridx[a.idx] && addridx[b.idx]) return 1;
        else if (a.idx < b.idx) return -1;
        else if (a.idx > b.idx) return 1;
        else if (a.relev > b.relev) return -1;
        else if (a.relev < b.relev) return 1;
        else if (a.distance < b.distance) return -1;
        else if (a.distance > b.distance) return 1;
        else if (a.id < b.id) return -1;
        else if (a.id > b.id) return 1;
        return 0;
    }
>>>>>>> a4150e2d

function sortByProximity(a, b) {
    if (a.idx < b.idx) return -1;
    else if (a.idx > b.idx) return 1;
    else if (a.relev > b.relev) return -1;
    else if (a.relev < b.relev) return 1;
    else if (a.distance < b.distance) return -1;
    else if (a.distance > b.distance) return 1;
    else if (a.id < b.id) return -1;
    else if (a.id > b.id) return 1;
    return 0;
}

function rsortByProximity(a, b) {
    if (a.idx > b.idx) return -1;
    else if (a.idx < b.idx) return 1;
    else if (a.relev > b.relev) return -1;
    else if (a.relev < b.relev) return 1;
    else if (a.distance < b.distance) return -1;
    else if (a.distance > b.distance) return 1;
    else if (a.id < b.id) return -1;
    else if (a.id > b.id) return 1;
    return 0;
}

function sortRelevReason(a, b) {
    if (a.idx < b.idx) return -1;
    else if (a.idx > b.idx) return 1;
    else if (a.relev > b.relev) return -1;
    else if (a.relev < b.relev) return 1;
    else if (a.reason > b.reason) return -1;
    else if (a.reason < b.reason) return 1;
    else if (a.id < b.id) return -1;
    else if (a.id > b.id) return 1;
    return 0;
}

function rsortRelevReason(a, b) {
    if (a.idx > b.idx) return -1;
    else if (a.idx < b.idx) return 1;
    else if (a.relev > b.relev) return -1;
    else if (a.relev < b.relev) return 1;
    else if (a.reason > b.reason) return -1;
    else if (a.reason < b.reason) return 1;
    else if (a.id < b.id) return -1;
    else if (a.id > b.id) return 1;
    return 0;
}

function sortByRelev(a, b) {
    return a.relev > b.relev ? -1 :
        a.relev < b.relev ? 1 :
        a.tmpid < b.tmpid ? -1 :
        a.tmpid > b.tmpid ? 1 : 0;
}
<|MERGE_RESOLUTION|>--- conflicted
+++ resolved
@@ -41,16 +41,12 @@
     // Generate a light modifier to apply to results from indexes without
     // address handling if an address is present in the query.
     var addrmod = {};
+    var addridx = {};
     var address = termops.address(query);
 
-<<<<<<< HEAD
-    for (var id in indexes) {
-        addrmod[id] = address && indexes[id]._geocoder.geocoder_address ? 0.01 : 0;
-=======
     for (var id in geocoder.indexes) {
         addrmod[id] = address && geocoder.indexes[id]._geocoder.geocoder_address ? 0.01 : 0;
         addridx[geocoder.indexes[id]._geocoder.idx] = address && geocoder.indexes[id]._geocoder.geocoder_address;
->>>>>>> a4150e2d
     }
 
     var sets = {},
@@ -75,8 +71,6 @@
         relevReverse = getSetRelevance(query, rows, address);
         rows.sort(sortRelevReason);
         relev = Math.max(relevReverse, getSetRelevance(query, rows, address));
-
-        if (relevReverse > relev) relev = relevReverse;
 
         for (i = 0, l = rows.length; i < l; i++) {
             fullid = rows[i].dbname + '.' + rows[i].id;
@@ -140,76 +134,7 @@
         results: results,
         coalesced: coalesced
     };
-
-<<<<<<< HEAD
-    // For each result, load the feature from its Carmen index so that we can
-    // then load all of the relevant contexts for that feature
-    function loadResult(term, callback) {
-        var cq = queue();
-        var source = geocoder.indexes[term.dbid];
-        feature.getFeature(source, term.id, featureLoaded);
-        function featureLoaded(err, features) {
-            if (err) return callback(err);
-            for (var id in features) {
-                // To exclude false positives from feature hash collisions
-                // check the feature center coord and ensure it is in the
-                // coalesced result set.
-                // @TODO for fully accurate results, iterate through
-                // coalesced[coord] for a matching feature id.
-                var feat = features[id];
-                // filter out altnames, scored as -1
-                if (typeof feat._score !== 'undefined' && feat._score < 0) continue;
-                var bbox = sm.xyz([feat._center[0], feat._center[1], feat._center[0], feat._center[1]], source._geocoder.zoom);
-                var coord = (source._geocoder.zoom * mp2_28) + (bbox.minX * mp2_14) + (bbox.minY);
-                var checks = coalesced[coord];
-                if (address && feat._rangetype && source._geocoder.geocoder_address) {
-                    feat._address = address;
-                    feat._geometry = applyAddress(feat, address);
-                    feat._center = feat._geometry && feat._geometry.coordinates;
-                    checks = checks && feat._geometry;
-                }
-                else if (address && feat._cluster && source._geocoder.geocoder_address){
-                    feat._address = address;
-                    feat._geometry = addressCluster(feat, address);
-                    feat._center = feat._geometry && feat._geometry.coordinates;
-                    checks = checks && feat._geometry;
-                }
-                if (checks) cq.defer(function(feat, callback) {
-                    if (!('_center' in feat)) return callback(new Error('No _center field in data'));
-                    feat._extid = term.dbname + '.' + id;
-                    feat._fhash = term.dbname + '.' + term.id;
-                    context(geocoder, feat._center[0], feat._center[1], term.dbid, false, function(err, context) {
-                        if (err) return callback(err);
-                        // Push feature onto the top level.
-                        context.unshift(feat);
-                        return callback(null, context);
-                    });
-                }, feat);
-            }
-            cq.awaitAll(contextLoaded);
-        }
-        function contextLoaded(err, loaded) {
-            if (err) return callback(err);
-            contexts.push.apply(contexts, loaded);
-            callback();
-        }
-    }
 }
-=======
-    function sortByProximity(a, b) {
-        if (addridx[a.idx] && !addridx[b.idx]) return -1;
-        else if (!addridx[a.idx] && addridx[b.idx]) return 1;
-        else if (a.idx < b.idx) return -1;
-        else if (a.idx > b.idx) return 1;
-        else if (a.relev > b.relev) return -1;
-        else if (a.relev < b.relev) return 1;
-        else if (a.distance < b.distance) return -1;
-        else if (a.distance > b.distance) return 1;
-        else if (a.id < b.id) return -1;
-        else if (a.id > b.id) return 1;
-        return 0;
-    }
->>>>>>> a4150e2d
 
 function sortByProximity(a, b) {
     if (a.idx < b.idx) return -1;
