var feature = require('./util/feature'),
    queue = require('d3-queue').queue,
    indexdocs = require('./indexer/indexdocs'),
    split = require('split'),
    TIMER = process.env.TIMER

module.exports = index;
module.exports.update = update;
module.exports.store = store;
module.exports.cleanDocs = cleanDocs;

function index(geocoder, from, to, options, callback) {
    options = options || {};

    var zoom = options.zoom + parseInt(options.geocoder_resolution||0,10);

    if (!to) return callback(new Error('to parameter required'));
    if (!from) return callback(new Error('from parameter required'));
    if (!options) return callback(new Error('options parameter required'));
    if (!options.zoom) return callback(new Error('must specify zoom level in options'));
    if (!options.output) return callback(new Error('must specify output stream in options'));
    if (!from.readable) return callback(new Error('input stream must be readable'));

    var inStream = from.pipe(split())
    var docs = [];

    inStream.on('data', function(doc) {
        if (doc === '') return;
        docs.push(JSON.parse(doc));
        if (docs.length === 10000) {
            inStream.pause();
            indexDocs(null, docs, options);
        }
    });
    inStream.on('end', function() {
        inStream = false;
        indexDocs(null, docs, options);
    });
    inStream.on('error', function(err) {
        return callback(err);
    });

    getDocs(options);

    function getDocs(options) {
        if (TIMER) console.time('getIndexableDocs');
        if (!inStream) return indexDocs(null, [], options);
        docs = [];
        inStream.resume();
    }

    function indexDocs(err, docs, options) {
        to.startWriting(function(err) {
            if (err) return callback(err);

            if (TIMER) console.timeEnd('getIndexableDocs');
            if (err) return callback(err);
            if (!docs.length) {
                geocoder.emit('store');
                store(to, function(err) {
                    if (err) return callback(err);
                    to.stopWriting(callback);
                });
            } else {
                geocoder.emit('index', docs.length);

                update(to, docs, {
                    zoom: zoom,
                    output: options.output,
                    tokens: options.tokens,
                    openStream: true
                }, function(err) {
                    if (err) return callback(err);
                    getDocs(options);
                });
            }
        });
    }
}

// # Update
//
// Updates the source's index with provided docs.
//
// @param {Object} source - a Carmen source
// @param {Array} docs - an array of documents
// @param {Function} callback
function update(source, docs, options, callback) {
    // First pass over docs.
    // - Creates termsets (one or more arrays of termids) from document text.
    // - Tallies frequency of termids against current frequencies compiling a
    //   final in-memory frequency count of all terms involved with this set of
    //   documents to be indexed.
    // - Stores new frequencies.

    if (!options) return callback(new Error('options argument requied'));
    if (!options.zoom) return callback(new Error('options.zoom argument requied'));

    //Add Global Tokens to source token list
    if (options.tokens) {
        var tokens = Object.keys(options.tokens);
        for (var tokens_it = 0; tokens_it < tokens.length; tokens_it++) {
            source.geocoder_tokens[tokens[tokens_it]] = options.tokens[tokens[tokens_it]];
        }
    }
    // Do this within each shard worker.
    var getter = source.getGeocoderData.bind(source);

<<<<<<< HEAD
    // Ensures all shards are loaded.
    if (TIMER) console.time('update:loadall');
    var ids = Object.keys(freq);
    source._geocoder.loadall(getter, 'freq', ids, function(err) {
        if (err) return callback(err);
        for (var i = 0; i < ids.length; i++) {
            var id = ids[i];
            freq[id][0] = (source._geocoder.get('freq', id) || [0])[0] + freq[id][0];
            // maxscore should not be cumulative.
            if (id === "__MAX__") {
                freq[id][0] = (source._geocoder.get('freq', id) || [0,0])[0] || freq[id][0];
            }
            source._geocoder.set('freq', id, freq[id]);
        }
        if (TIMER) console.timeEnd('update:loadall');
        if (TIMER) console.time('update:indexdocs');
        indexdocs(docs, freq, options.zoom, source.geocoder_tokens, updateCache);
    });
=======
    indexdocs(docs, source, options.zoom, source.geocoder_tokens, updateCache);
>>>>>>> 8b384ea8

    function updateCache(err, patch) {
        if (err) return callback(err);
        if (TIMER) console.timeEnd('update:indexdocs');

        //Output geometries to vectorize
        if (options.output) {
            for (var docs_it = 0; docs_it < patch.vectors.length; docs_it++) {
                options.output.write(JSON.stringify(patch.vectors[docs_it])+'\n');
            }
            if (!options.openStream) options.output.end();
        }

        // ? Do this in master?
        var features = {};
        var q = queue(500);
        q.defer(function(features, callback) {
            if (TIMER) console.time('update:putFeatures');

            feature.putFeatures(source, cleanDocs(source, patch.docs), function(err) {
                if (TIMER) console.timeEnd('update:putFeatures');
                if (err) return callback(err);
                // @TODO manually calls _commit on MBTiles sources.
                // This ensures features are persisted to the store for the
                // next run which would not necessarily be the case without.
                // Given that this is a very performant pattern, commit may
                // be worth making a public function in node-mbtiles (?).
                return source._commit ? source._commit(callback) : callback();
            });
        }, features);
        setParts(patch.grid, 'grid');
        setText(patch.text);
        q.awaitAll(callback);

        function setParts(data, type) {
            q.defer(function(data, type, callback) {
                var ids = Object.keys(data);
                var cache = source._geocoder;
                var dictcache = source._dictcache;
                if (TIMER) console.time('update:setParts:'+type);
                cache.loadall(getter, type, ids, function(err) {
                    if (err) return callback(err);
                    var id;
                    if (dictcache.properties.needsText) {
                        for (var i = 0; i < ids.length; i++) {
                            id = ids[i];
                            // This merges new entries on top of old ones.
                            cache.set('grid', id, data[id], true);
                        }
                    } else {
                        for (var k = 0; k < ids.length; k++) {
                            id = ids[k];
                            // This merges new entries on top of old ones.
                            cache.set('grid', id, data[id], true);
                            dictcache.setId(id);
                        }
                    }
                    if (TIMER) console.timeEnd('update:setParts:'+type);
                    callback();
                });
            }, data, type);
        }

        function setText(text) {
            var dictcache = source._dictcache;
            if (dictcache.properties.needsText) {
                for (var i = 0; i < text.length; i++) {
                    if ((text[i] !== null) && (text[i].trim().length > 0)) {
                        dictcache.setText(text[i]);
                    }
                }
            }
        }
    }
}

<<<<<<< HEAD
function generateFrequency(docs, replacer) {
    var freq = {};

    // Uses freq[0] as a convention for storing total # of docs.
    // Reserved for this use by termops.encodeTerm
    freq["__COUNT__"] = [0];

    // Uses freq[1] as a convention for storing max score.
    // Reserved for this use by termops.encodeTerm
    freq["__MAX__"] = [0];

    for (var i = 0; i < docs.length; i++) {
        if (!docs[i].properties["carmen:text"]) {
            throw new Error('doc has no carmen:text');
        }

        // set max score
        freq["__MAX__"][0] = Math.max(freq["__MAX__"][0], docs[i].properties["carmen:score"] || 0);

        var texts = termops.getIndexableText(replacer, docs[i]);
        for (var x = 0; x < texts.length; x++) {
            var terms = termops.terms(texts[x]);
            for (var k = 0; k < terms.length; k++) {
                var id = terms[k];
                freq[id] = freq.hasOwnProperty(id) ? freq[id] : [0];
                freq[id][0]++;
                freq["__COUNT__"][0]++;
            }
        }
    }

    return freq;
}

=======
>>>>>>> 8b384ea8
// ## Store
//
// Serialize and make permanent the index currently in memory for a source.
function store(source, callback) {
    var tasks = [];

    ['freq','grid'].forEach(loadTerm);

    function loadTerm(type) {
        var cache = source._geocoder;
        tasks = tasks.concat(cache.list(type).map(loadShard));

        function loadShard(shard) {
            var ids = cache.list(type, shard);
            for (var i = 0; i < ids.length; i++) {
                var id = ids[i];
                source._geocoder.get(type, id);
            }
            return [type, shard];
        }
    }
    var q = queue(10);
    tasks.forEach(function(task) {
        q.defer(function(task, callback) {
            var type = task[0];
            var shard = task[1];
            var cache = source._geocoder;
            source.putGeocoderData(type, shard, cache.pack(type, shard), callback);
        }, task);
    });
    q.defer(function(callback) {
        source.putGeocoderData('stat', 0, source._dictcache.dump(), callback);
    });
    q.awaitAll(function(err) {
        if (err) return callback(err);

        // @TODO: robustify this behavior in carmen-cache.
        // Currently unloadall + loadall after storing does not result in the
        // same state prior to storing (though it should).
        // Only affects geocoding unit tests which index, store, and then attempt
        // to use the index live immediately atm.

        // source._geocoder.unloadall('freq');
        // source._geocoder.unloadall('grid');
        // source._geocoder.unloadall('stat');
        callback();
    });
}

// Cleans a doc for storage based on source properties.
// Currently only drops _geometry data for non interpolated
// address sources.
function cleanDocs(source, docs) {
    for (var i = 0; i < docs.length; i++) {
        // source is not address enabled
        if (!source.geocoder_address) {
            delete docs[i].geometry;
        }
    }
    return docs;
}
<|MERGE_RESOLUTION|>--- conflicted
+++ resolved
@@ -106,28 +106,7 @@
     // Do this within each shard worker.
     var getter = source.getGeocoderData.bind(source);
 
-<<<<<<< HEAD
-    // Ensures all shards are loaded.
-    if (TIMER) console.time('update:loadall');
-    var ids = Object.keys(freq);
-    source._geocoder.loadall(getter, 'freq', ids, function(err) {
-        if (err) return callback(err);
-        for (var i = 0; i < ids.length; i++) {
-            var id = ids[i];
-            freq[id][0] = (source._geocoder.get('freq', id) || [0])[0] + freq[id][0];
-            // maxscore should not be cumulative.
-            if (id === "__MAX__") {
-                freq[id][0] = (source._geocoder.get('freq', id) || [0,0])[0] || freq[id][0];
-            }
-            source._geocoder.set('freq', id, freq[id]);
-        }
-        if (TIMER) console.timeEnd('update:loadall');
-        if (TIMER) console.time('update:indexdocs');
-        indexdocs(docs, freq, options.zoom, source.geocoder_tokens, updateCache);
-    });
-=======
     indexdocs(docs, source, options.zoom, source.geocoder_tokens, updateCache);
->>>>>>> 8b384ea8
 
     function updateCache(err, patch) {
         if (err) return callback(err);
@@ -204,43 +183,6 @@
     }
 }
 
-<<<<<<< HEAD
-function generateFrequency(docs, replacer) {
-    var freq = {};
-
-    // Uses freq[0] as a convention for storing total # of docs.
-    // Reserved for this use by termops.encodeTerm
-    freq["__COUNT__"] = [0];
-
-    // Uses freq[1] as a convention for storing max score.
-    // Reserved for this use by termops.encodeTerm
-    freq["__MAX__"] = [0];
-
-    for (var i = 0; i < docs.length; i++) {
-        if (!docs[i].properties["carmen:text"]) {
-            throw new Error('doc has no carmen:text');
-        }
-
-        // set max score
-        freq["__MAX__"][0] = Math.max(freq["__MAX__"][0], docs[i].properties["carmen:score"] || 0);
-
-        var texts = termops.getIndexableText(replacer, docs[i]);
-        for (var x = 0; x < texts.length; x++) {
-            var terms = termops.terms(texts[x]);
-            for (var k = 0; k < terms.length; k++) {
-                var id = terms[k];
-                freq[id] = freq.hasOwnProperty(id) ? freq[id] : [0];
-                freq[id][0]++;
-                freq["__COUNT__"][0]++;
-            }
-        }
-    }
-
-    return freq;
-}
-
-=======
->>>>>>> 8b384ea8
 // ## Store
 //
 // Serialize and make permanent the index currently in memory for a source.
