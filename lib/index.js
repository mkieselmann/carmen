var mp32 = Math.pow(2,32);
var termops = require('./util/termops'),
    token = require('./util/token'),
    feature = require('./util/feature'),
    uniq = require('./util/uniq'),
    ops = require('./util/ops'),
    queue = require('queue-async'),
    indexdocs = require('./indexer/indexdocs'),
<<<<<<< HEAD
    split = require('split'),
    TIMER = process.env.TIMER
=======
    TIMER = process.env.TIMER,
    DEBUG = process.env.DEBUG;
>>>>>>> 4de2d42f

module.exports = index;
module.exports.update = update;
module.exports.generateFrequency = generateFrequency;
module.exports.store = store;
module.exports.cleanDocs = cleanDocs;
module.exports.teardown = teardown;

function index(geocoder, from, to, options, callback) {
    options = options || {};

<<<<<<< HEAD
    var zoom;

    if (!from) {
        if (!to) return callback(new Error('streaming interface requires to parameter'));
        if (!options.config) return callback(new Error('streaming interface requires options.config parameter'));
        if (!options.config.zoom) return callback(new Error('must specify zoom level in options.config'));
        if (!options.input || !options.output) return callback(new Error('must specify input/output stream in options'));
        if (!options.input.readable) return callback(new Error('input stream must be readable'));

        var inStream = options.input.pipe(split(JSON.parse))

        zoom = options.config.zoom;
    } else {
        if (!to) return callback(new Error('legacy interface requires to parameter'));
        if (!from) return callback(new Error('legacy interface requires from parameter'));

        zoom = from.zoom;
    }
=======
    to.startWriting(function(err) {
        if (err) return callback(err);
>>>>>>> 4de2d42f

        process(options);

        function process(options) {
            if (TIMER) console.time('getIndexableDocs');
<<<<<<< HEAD
            from.getIndexableDocs(options, indexDocs);
        }
    }

    function indexDocs(err, docs, options) {
        to.startWriting(function(err) {
            if (err) return callback(err);

            if (TIMER) console.timeEnd('getIndexableDocs');
            if (err) return callback(err);
            if (!docs.length) {
                // All docs processed + validated.
                // Teardown to kill workers.
                teardown();

                geocoder.emit('store');
                store(to, function(err) {
                    if (err) return callback(err);
                    to.stopWriting(callback);
                });
            } else {
                geocoder.emit('index', docs.length);
=======
            from.getIndexableDocs(options, function(err, docs, options) {
                if (TIMER) console.timeEnd('getIndexableDocs');
                if (err) return callback(err);
                if (!docs.length) {
                    // All docs processed + validated.
                    // Teardown to kill workers.
                    teardown();

                    geocoder.emit('store');
                    store(to, function(err) {
                        if (err) return callback(err);
                        to.stopWriting(callback);
                    });
                } else {
                    geocoder.emit('index', docs.length);
>>>>>>> 4de2d42f

                    if (options.tokens) {
                        var tokens = Object.keys(options.tokens);
                        for (tokens_it = 0; tokens_it < tokens.length; tokens_it++) {
                            to.geocoder_tokens[tokens[tokens_it]] = options.tokens[tokens[tokens_it]];
                        }
                    }
                    update(to, docs, from.zoom, function(err) {
                        if (err) return callback(err);
                        process(options);
                    });
                }
<<<<<<< HEAD
                update(to, docs, {
                    zoom: zoom,
                    output: options.output,
                    openStream: true
                }, function(err) {
                    if (err) return callback(err);
                    getDocs(options);
                });
            }
        });
    }
=======
            });
        }
    });
>>>>>>> 4de2d42f
}

// # Update
//
// Updates the source's index with provided docs.
//
// @param {Object} source - a Carmen source
// @param {Array} docs - an array of documents
// @param {Function} callback
function update(source, docs, zoom, callback) {
    // First pass over docs.
    // - Creates termsets (one or more arrays of termids) from document text.
    // - Tallies frequency of termids against current frequencies compiling a
    //   final in-memory frequency count of all terms involved with this set of
    //   documents to be indexed.
    // - Stores new frequencies.
    if (TIMER) console.time('update:freq');
    try {
        var freq = generateFrequency(docs, source.token_replacer);
    } catch (err) {
        return callback(err);
    }
    if (TIMER) console.timeEnd('update:freq');

    // Do this within each shard worker.
    var getter = source.getGeocoderData.bind(source);

    // Ensures all shards are loaded.
    if (TIMER) console.time('update:loadall');
    var ids = Object.keys(freq).map(function(v) { return parseInt(v, 10); });
    source._geocoder.loadall(getter, 'freq', ids, function(err) {
        if (err) return callback(err);
        for (var i = 0; i < ids.length; i++) {
            var id = ids[i];
            freq[id][0] = (source._geocoder.get('freq', id) || [0])[0] + freq[id][0];
            // maxscore should not be cumulative.
            if (id === 1) {
                freq[id][0] = (source._geocoder.get('freq', id) || [0,0])[0] || freq[id][0];
            }
            source._geocoder.set('freq', id, freq[id]);
        }
        if (TIMER) console.timeEnd('update:loadall');
        if (TIMER) console.time('update:indexdocs');
        indexdocs(docs, freq, zoom, source.geocoder_tokens, updateCache);
    });

    function updateCache(err, patch) {
        if (err) return callback(err);
        if (TIMER) console.timeEnd('update:indexdocs');

<<<<<<< HEAD
		//Output geometries to vectorize
        if (options.output) {
            for (var docs_it = 0; docs_it < patch.vectors.length; docs_it++) {
                options.output.write(JSON.stringify(patch.vectors[docs_it]));
            }
        }

=======
>>>>>>> 4de2d42f
        // ? Do this in master?
        var features = {};
        var q = queue(500);
        q.defer(function(features, callback) {
            if (TIMER) console.time('update:putFeatures');
            feature.putFeatures(source, cleanDocs(source, patch.docs), function(err) {
                if (TIMER) console.timeEnd('update:putFeatures');
                if (err) return callback(err);
                // @TODO manually calls _commit on MBTiles sources.
                // This ensures features are persisted to the store for the
                // next run which would not necessarily be the case without.
                // Given that this is a very performant pattern, commit may
                // be worth making a public function in node-mbtiles (?).
                return source._commit ? source._commit(callback) : callback();
            });
        }, features);
        setParts(patch.grid, 'grid');
        setText(patch.text);
        q.awaitAll(callback);

        function setParts(data, type) {
            q.defer(function(data, type, callback) {
                var ids = Object.keys(data);
                var cache = source._geocoder;
                var dictcache = source._dictcache;
                if (TIMER) console.time('update:setParts:'+type);
                cache.loadall(getter, type, ids, function(err) {
                    if (err) return callback(err);
                    if (dictcache.properties.needsText) {
                        for (var i = 0; i < ids.length; i++) {
                            var id = ids[i];
                            // This merges new entries on top of old ones.
                            cache.set('grid', id, data[id], true);
                        }
                    } else {
                        for (var i = 0; i < ids.length; i++) {
                            var id = ids[i];
                            // This merges new entries on top of old ones.
                            cache.set('grid', id, data[id], true);
                            dictcache.setId(id);
                        }
                    }
                    if (TIMER) console.timeEnd('update:setParts:'+type);
                    callback();
                });
            }, data, type);
        }

        function setText(text) {
            var dictcache = source._dictcache;
            if (dictcache.properties.needsText) {
                for (var i = 0; i < text.length; i++) {
                    dictcache.setText(text[i]);
                }
            }
        }
    }
}

function generateFrequency(docs, replacer) {
    var freq = {};

    // Uses freq[0] as a convention for storing total # of docs.
    // Reserved for this use by termops.encodeTerm
    freq[0] = [0];

    // Uses freq[1] as a convention for storing max score.
    // Reserved for this use by termops.encodeTerm
    freq[1] = [0];

    for (var i = 0; i < docs.length; i++) {
        if (!docs[i].properties["carmen:text"]) {
            throw new Error('doc has no carmen:text');
        }

        // set max score
        freq[1][0] = Math.max(freq[1][0], docs[i].properties["carmen:score"] || 0);

        var texts = termops.getIndexableText(replacer, docs[i]);
        for (var x = 0; x < texts.length; x++) {
            var terms = termops.terms(texts[x]);
            for (var k = 0; k < terms.length; k++) {
                var id = terms[k];
                freq[id] = freq[id] || [0];
                freq[id][0]++;
                freq[0][0]++;
            }
        }
    }

    return freq;
}

// ## Store
//
// Serialize and make permanent the index currently in memory for a source.
function store(source, callback) {
    var tasks = [];

    ['freq','grid'].forEach(loadTerm);

    function loadTerm(type) {
        var cache = source._geocoder;
        tasks = tasks.concat(cache.list(type).map(loadShard));

        function loadShard(shard) {
            var ids = cache.list(type, shard);
            for (var i = 0; i < ids.length; i++) {
                var id = ids[i];
                var data = source._geocoder.get(type, id);
            }
            return [type, shard];
        }
    }
    var q = queue(10);
    tasks.forEach(function(task) {
        q.defer(function(task, callback) {
            var type = task[0];
            var shard = task[1];
            var cache = source._geocoder;
            source.putGeocoderData(type, shard, cache.pack(type, shard), callback);
        }, task);
    });
    q.defer(function(callback) {
        source.putGeocoderData('stat', 0, source._dictcache.dump(), callback);
    });
    q.awaitAll(function(err) {
        if (err) return callback(err);

        // @TODO: robustify this behavior in carmen-cache.
        // Currently unloadall + loadall after storing does not result in the
        // same state prior to storing (though it should).
        // Only affects geocoding unit tests which index, store, and then attempt
        // to use the index live immediately atm.

        // source._geocoder.unloadall('freq');
        // source._geocoder.unloadall('grid');
        // source._geocoder.unloadall('stat');
        callback();
    });
}

// Cleans a doc for storage based on source properties.
// Currently only drops _geometry data for non interpolated
// address sources.
function cleanDocs(source, docs) {
    for (var i = 0; i < docs.length; i++) {
        // source is not address enabled
        if (!source.geocoder_address) {
            delete docs[i].geometry;
        }
    }
    return docs;
}

// Kill all child process workers.
function teardown() {
    indexdocs.teardown();
}
<|MERGE_RESOLUTION|>--- conflicted
+++ resolved
@@ -6,13 +6,8 @@
     ops = require('./util/ops'),
     queue = require('queue-async'),
     indexdocs = require('./indexer/indexdocs'),
-<<<<<<< HEAD
     split = require('split'),
     TIMER = process.env.TIMER
-=======
-    TIMER = process.env.TIMER,
-    DEBUG = process.env.DEBUG;
->>>>>>> 4de2d42f
 
 module.exports = index;
 module.exports.update = update;
@@ -24,7 +19,6 @@
 function index(geocoder, from, to, options, callback) {
     options = options || {};
 
-<<<<<<< HEAD
     var zoom;
 
     if (!from) {
@@ -43,16 +37,31 @@
 
         zoom = from.zoom;
     }
-=======
-    to.startWriting(function(err) {
-        if (err) return callback(err);
->>>>>>> 4de2d42f
-
-        process(options);
-
-        function process(options) {
+
+	getDocs(options);
+
+    function getDocs(options) {
+        if (!from) { //Use new stream transform interface
+            if (!inStream) return indexDocs(null, [], options);
+            var docs = [];
+            inStream.resume();
+            inStream.on('data', function(doc) {
+                docs.push(doc);
+                if (docs.length === 10000) {
+                    inStream.pause();
+                    indexDocs(null, docs, options);
+                }
+            });
+            inStream.on('end', function() {
+                inStream = false;
+                indexDocs(null, docs, options);
+            });
+            inStream.on('error', function(err) {
+                return callback(err);
+            });
+
+        } else { //Use old tilelive interface
             if (TIMER) console.time('getIndexableDocs');
-<<<<<<< HEAD
             from.getIndexableDocs(options, indexDocs);
         }
     }
@@ -75,36 +84,14 @@
                 });
             } else {
                 geocoder.emit('index', docs.length);
-=======
-            from.getIndexableDocs(options, function(err, docs, options) {
-                if (TIMER) console.timeEnd('getIndexableDocs');
-                if (err) return callback(err);
-                if (!docs.length) {
-                    // All docs processed + validated.
-                    // Teardown to kill workers.
-                    teardown();
-
-                    geocoder.emit('store');
-                    store(to, function(err) {
-                        if (err) return callback(err);
-                        to.stopWriting(callback);
-                    });
-                } else {
-                    geocoder.emit('index', docs.length);
->>>>>>> 4de2d42f
-
-                    if (options.tokens) {
-                        var tokens = Object.keys(options.tokens);
-                        for (tokens_it = 0; tokens_it < tokens.length; tokens_it++) {
-                            to.geocoder_tokens[tokens[tokens_it]] = options.tokens[tokens[tokens_it]];
-                        }
+
+                //Add Global Tokens to source token list
+                if (options.tokens) {
+                    var tokens = Object.keys(options.tokens);
+                    for (tokens_it = 0; tokens_it < tokens.length; tokens_it++) {
+                        to.geocoder_tokens[tokens[tokens_it]] = options.tokens[tokens[tokens_it]];
                     }
-                    update(to, docs, from.zoom, function(err) {
-                        if (err) return callback(err);
-                        process(options);
-                    });
                 }
-<<<<<<< HEAD
                 update(to, docs, {
                     zoom: zoom,
                     output: options.output,
@@ -116,11 +103,6 @@
             }
         });
     }
-=======
-            });
-        }
-    });
->>>>>>> 4de2d42f
 }
 
 // # Update
@@ -171,7 +153,6 @@
         if (err) return callback(err);
         if (TIMER) console.timeEnd('update:indexdocs');
 
-<<<<<<< HEAD
 		//Output geometries to vectorize
         if (options.output) {
             for (var docs_it = 0; docs_it < patch.vectors.length; docs_it++) {
@@ -179,8 +160,6 @@
             }
         }
 
-=======
->>>>>>> 4de2d42f
         // ? Do this in master?
         var features = {};
         var q = queue(500);
