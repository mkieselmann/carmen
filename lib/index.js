--- conflicted
+++ resolved
@@ -2,11 +2,9 @@
     feature = require('./util/feature'),
     uniq = require('./util/uniq'),
     ops = require('./util/ops'),
+    indexdocs = require('./indexer/indexdocs'),
     queue = require('queue-async'),
-    cover = require('tile-cover'),
     DEBUG = process.env.DEBUG;
-
-var indexdocs = require('./indexer/indexdocs');
 
 module.exports = index;
 module.exports.update = update;
@@ -61,14 +59,8 @@
 // @param {Object} source - a Carmen source
 // @param {Array} docs - an array of documents
 // @param {Function} callback
-<<<<<<< HEAD
-function update(source, docs, callback) {
-=======
+
 function update(source, docs, zoom, callback) {
-    source._geocoder._known = source._geocoder._known || { term:{} };
-    var known = source._geocoder._known;
-
->>>>>>> 330a242f
     // First pass over docs.
     // - Creates termsets (one or more arrays of termids) from document text.
     // - Tallies frequency of termids against current frequencies compiling a
@@ -93,51 +85,18 @@
             freq[id][0] = (source._geocoder.get('freq', id) || [0])[0] + freq[id][0];
             source._geocoder.set('freq', id, freq[id]);
         }
-<<<<<<< HEAD
-        indexdocs(docs, freq, source._geocoder.zoom, updateCache);
+        indexdocs(docs, freq, zoom, updateCache);
     });
 
     function updateCache(err, patch) {
         if (err) return callback(err);
-=======
-        indexDocs(freq[0], freq, zoom, callback);
-    });
-
-    // Second pass over docs.
-    // - Create term => docid index. Uses calculated frequencies to index only
-    //   significant terms for each document.
-    // - Create id => grid zxy index.
-    function indexDocs(approxdocs, freq, zoom, callback) {
-        var patch = { grid: {}, term: {}, phrase: {}, degen: {} };
-        var features = {};
-
-        try {
-            for (var i = 0; i < docs.length; i++) loadDoc(docs[i], freq, patch, known, zoom);
-        } catch(err) {
-            return callback(err);
-        }
->>>>>>> 330a242f
 
         // ? Do this in master?
         var features = {};
         var q = queue(500);
         q.defer(function(features, callback) {
-<<<<<<< HEAD
             feature.putFeatures(source, patch.docs, function(err) {
-=======
-
-            if (reduce) {
-                var l = docs.length;
-                while (l--){
-                    docs[l]._geometry = {
-                        "type": "Point",
-                        "coordinates": docs[l]._center
-                    };
-                }
-            }
-
-            feature.putFeatures(source, docs, function(err) {
->>>>>>> 330a242f
+
                 if (err) return callback(err);
                 // @TODO manually calls _commit on MBTiles sources.
                 // This ensures features are persisted to the store for the
@@ -192,96 +151,6 @@
     }
 }
 
-<<<<<<< HEAD
-=======
-function loadDoc(doc, freq, patch, known, zoom) {
-    if (!doc._id) throw new Error('doc has no _id');
-    if (!doc._text) throw new Error('doc has no _text on _id:' + doc._id);
-    if (!doc._center) throw new Error('doc has no _center on _id:' + doc._id);
-    if(typeof zoom != 'number') throw new Error('index has no zoom');
-    if(zoom < 0) throw new Error('zoom must be greater than 0');
-    if(zoom > 14) throw new Error('zoom must be less than 15');
-    if (!doc._zxy || !doc._zxy.length) {
-        var tiles = cover.tiles(doc._geometry, {min_zoom: zoom, max_zoom: zoom});
-        doc._zxy = [];
-        tiles.forEach(function(tile){
-            doc._zxy.push(tile[2]+'/'+tile[0]+'/'+tile[1]);
-        });
-    }
-    if (!doc._zxy || doc._zxy < 1) throw new Error('doc failed spatial indexing');
-
-    doc._hash = termops.feature(doc._id.toString());
-    doc._grid = doc._grid || [];
-    if (doc._zxy) for (var i = 0; i < doc._zxy.length; i++) {
-        doc._grid.push(ops.zxy(doc._hash, doc._zxy[i]));
-    }
-
-    var texts = doc._text.split(',');
-    var termsets = [];
-    var termsmaps = [];
-    var tokensets = [];
-    for (var x = 0; x < texts.length; x++) {
-        var tokens = termops.tokenize(texts[x]);
-        if (!tokens.length) continue;
-        termsets.push(termops.termsWeighted(tokens, freq));
-        termsmaps.push(termops.termsMap(tokens));
-        tokensets.push(tokens);
-    }
-
-    for (var x = 0; x < termsets.length; x++) {
-        var terms = termsets[x];
-        var sigid = null;
-        var sigweight = 0;
-        var termsmap = termsmaps[x];
-
-        for (var i = 0; i < terms.length; i++) {
-            // Decode the term id, weight from weighted terms.
-            var id = terms[i] >>> 4 << 4 >>> 0;
-            var weight = terms[i] % 16;
-            if (weight > sigweight) {
-                sigid = id;
-                sigweight = weight;
-            }
-
-            // This check avoids doing redundant work for a term once
-            // it is known to be indexed. @TODO known issue, this prevents
-            // degens from being used as an approach to avoiding fnv1a term
-            // collisions.
-            if (known.term[id]) continue;
-            known.term[id] = true;
-
-            // Degenerate terms are indexed for all terms
-            // (not just significant ones).
-            var degens = termops.degens(termsmap[id]);
-            for (var j = 0; j < degens.length; j = j+2) {
-                var d = degens[j];
-                patch.degen[d] = patch.degen[d] || [];
-                patch.degen[d].push(degens[j+1]);
-            }
-        }
-
-        // Generate phrase, clustered by most significant term.
-        var phrase = termops.phrase(tokensets[x], termsmap[sigid]);
-        patch.phrase[phrase] = patch.phrase[phrase] || terms;
-        patch.term[sigid] = patch.term[sigid] || [];
-        patch.term[sigid].push(phrase);
-        patch.grid[phrase] = patch.grid[phrase] || [];
-        patch.grid[phrase].push.apply(patch.grid[phrase], doc._grid);
-
-        // Debug significant term selection.
-        if (DEBUG) {
-            var debug = termsmap;
-            var oldtext = terms.map(function(id) {
-                id = id >>> 4 << 4 >>> 0;
-                return debug[id];
-            }).join(' ');
-            var sigtext = debug[sigid];
-            if (oldtext !== sigtext)  console.log('%s => %s', oldtext, sigtext);
-        }
-    }
-}
-
->>>>>>> 330a242f
 function generateFrequency(docs) {
     var freq = {};
 
