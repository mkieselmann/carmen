'use strict';
const mp25 = Math.pow(2,25);
const mapnik = require('mapnik');
const termops = require('./util/termops');
const feature = require('./util/feature');
const queue = require('d3-queue').queue;
const Locking = require('@mapbox/locking');
const addressCluster = require('./pure/addresscluster');
const addressItp = require('./pure/addressitp');
const distance = require('@turf/distance');
const pt = require('@turf/helpers').point;
const cover = require('@mapbox/tile-cover');
const proximity = require('./util/proximity');

/*
 * Returns a hierarchy of features ("context") for a given lon, lat pair.
 *
 * This is used for reverse geocoding: given a point, it returns possible
 * regions that contain it.
 *
 * @param {Object} geocoder: geocoder instance
 * @param {Array} position: [lon, lat]
 * @param {Object} options: optional options object
 * @param {Function} callback
*/
module.exports = function(geocoder, position, options, callback) {
    options = options || {};

    const context = [];
    const indexes = geocoder.indexes;
    let index_ids = Object.keys(indexes);
    const maxidx = typeof options.maxidx === 'number' ? options.maxidx : index_ids.length;
    const full = options.full || false;
    const matched = options.matched || {};
    const language = options.language || false;
    const subtypeLookup = getSubtypeLookup(options.types || []);

    index_ids = index_ids.slice(0, maxidx);

    // No-op context.
    if (!index_ids.length) return callback(null, context);

    const q = queue();

    const lon = position[0];
    const lat = position[1];

    for (let index_ids_it = 0; index_ids_it < index_ids.length; index_ids_it++) {
        const source = indexes[index_ids[index_ids_it]];
        const bounds = source.bounds;
        if (lat >= bounds[1] && lat <= bounds[3] && lon >= bounds[0] && lon <= bounds[2]) {

            // calculate score range for this index, if:
            // - context call is associated w/ a reverse geocode
            // - we are filtering on the parent type (eg poi)
            // - there is a scorerange entry on this index for the child type (eg landmark)
            let scoreRange = false;
            if (options.full && subtypeLookup[source.type] && source.scoreranges[subtypeLookup[source.type]])
                scoreRange = [
                    source.scoreranges[subtypeLookup[source.type]][0] * source.maxscore,
                    source.scoreranges[subtypeLookup[source.type]][1] * source.maxscore
                ];

            // targetFeature = look for specific feature as top-most
            // * lower-level indexes must still be queried for context
            //   but should not be told to look for the target feature
            // * indexes near the top which have the same type
            //   as but are not the target feature index should be skipped
            let exclusiveMatched = false;
            if (options.targetFeature && (source.type === indexes[index_ids[index_ids.length - 1]].type)) {
                // if we have a target feature, only query the index containing it + its parents
                if (source.id !== options.targetFeature[0]) continue;
                exclusiveMatched = { _exclusive: true };
                exclusiveMatched[options.targetFeature[1]] = true;
            }

            q.defer(contextVector, source, lon, lat, full, exclusiveMatched || matched, language, scoreRange, options.reverseMode);
        }
    }

    q.awaitAll((err, loaded) => {
        if (err) return callback(err);
        return callback(null, stackFeatures(geocoder, loaded, options));
    });
};

// convenience object for checking type filter for entries like poi.landmark
// type filter + subtype filter (eg poi + poi.landmark) should filter
// for the union set
function getSubtypeLookup(types) {
    const subtypeLookup = {};
    for (let type_i = 0; type_i < types.length; type_i++) {
        const splitType = types[type_i].split('.');
        if ((splitType.length === 2) && !subtypeLookup[splitType[0]])
            subtypeLookup[splitType[0]] = splitType[1];
        else
            subtypeLookup[splitType[0]] = true;
    }
    return subtypeLookup;
}

function stackFeatures(geocoder, loaded, options) {
    if (!loaded.length) return [];

    const context = [];
    const memo = {};
    let firstType = false;
    const reverseMode = options.reverseMode || 'distance';

    loaded = loaded.reverse();

    const subtypeLookup = getSubtypeLookup(options.types || []);

    for (let i = 0; i < loaded.length; i++) {
        if (!loaded[i]) continue;

        const feature = loaded[i];
        const stack = feature.properties['carmen:stack'];

        for (let l = feature.properties['carmen:types'].length - 1; l >= 0; l--) {
            const type = feature.properties['carmen:types'][l];
            const conflict = feature.properties['carmen:conflict'] || type;

            // Disallow shifting a feature's type to occupy the maxtype
            // The maxtype is set on forward geocodes by the matched feature
            // in verifyMatch. Since it's not part of the context loading
            // process it's a type that must be additionally accounted for.
            if (options.maxtype && options.maxtype === type) continue;

            if (options.full && !firstType) {
                // Filter context results by stack
                if (options.stacks && stack && Array.isArray(stack)) {
                    if (stack.filter((i) => {
                        return options.stacks.indexOf(i) !== -1;
                    }).length === 0) break;
                }
                // Filter context results by type
                if (options.types && !subtypeLookup[type]) {
                    continue;
                }
            }

            if (memo[type] === undefined) {
                memo[type] = feature;
                memo[conflict] = feature;
                if (!firstType) firstType = type;
                // Reconstruct extid based on selected type
                feature.properties['carmen:extid'] = type + '.' + feature.properties['carmen:extid'].split('.').pop();
                break;
            } else if (memo[type] && feature.properties['carmen:geomtype'] !== 3) {
                if (reverseMode === 'score') {
                    // don't replace a higher-scored feature with a lower-scored one
                    if (!feature.properties['carmen:score'] && memo[type].properties['carmen:score']) continue;
                    if (feature.properties['carmen:score'] && memo[type].properties['carmen:score'] && memo[type].properties['carmen:score'] >= feature.properties['carmen:score']) continue;
                }
                // Don't replace a stacked feature that is closer to the queried point
                if (feature.properties['carmen:vtquerydist'] >= memo[type].properties['carmen:vtquerydist']) continue;

                // A conflicting feature cannot bump out a wanted type
                if (options.full && options.types && !subtypeLookup[type]) continue;

                // Remove all references to previously stacked feature
                for (const b in memo) if (memo[b] === memo[type]) delete memo[b];

                // Stack new feature
                memo[type] = feature;
                memo[conflict] = feature;
                // Reconstruct extid based on selected type
                feature.properties['carmen:extid'] = type + '.' + feature.properties['carmen:extid'].split('.').pop();
                break;
            }
        }
    }

    const types = Object.keys(memo);
    for (let k = 0; k < types.length; k++) {
        const toAdd = memo[types[k]];
        if (!toAdd) continue;
        if (context.indexOf(toAdd) !== -1) continue;

        // Strip out context-logic properties for now
        delete toAdd.properties['carmen:stack'];
        delete toAdd.properties['carmen:conflict'];

        context.push(toAdd);
    }
    return context;
}

// Returns an array of lon, lat pairs of features closest to the query point.
// This is used as a first pass when reverse geocoding multiple results when limit
// type is set. Each point is then reverse geocoded separately.
//
// @param {Object} geocoder: geocoder instance
// @param {Float} lon: input longitude
// @param {Float} lat: input latitude
// @param {String} type: source type
// @param {Number} limit: number of points to return
// @param {Function} callback
function nearest(geocoder, lon, lat, type, limit, callback) {
    const indexes = geocoder.indexes;
    const index_ids = Object.keys(indexes);
    const q = queue();

    const typeSplit = type.split('.');
    type = typeSplit[0];

    for (let index_ids_it = 0; index_ids_it < index_ids.length; index_ids_it++) {
        const source = indexes[index_ids[index_ids_it]];
        const bounds = source.bounds;

        if (lat >= bounds[1] && lat <= bounds[3] && lon >= bounds[0] && lon <= bounds[2]) {
            if (type !== source.type) continue;

            let scoreFilter = false;
            if (typeSplit.length === 2 && source.scoreranges && source.scoreranges[typeSplit[1]]) {
                scoreFilter = [
                    source.scoreranges[typeSplit[1]][0] * source.maxscore,
                    source.scoreranges[typeSplit[1]][1] * source.maxscore
                ];
            }

            q.defer(nearestPoints, source, lon, lat, scoreFilter);
        }
    }

    q.awaitAll((err, res) => {
        if (err) return callback(err);
        let combined = [];
        for (let res_it = 0; res_it < res.length; res_it++) {
            combined = combined.concat(res[res_it]);
        }
        combined.sort((a, b) => { return a.distance - b.distance; });
        combined = combined.slice(0, limit);
        return callback(null, combined);
    });
}

const getTile = Locking((options, unlock) => {
    const source = options.source;
    const z = parseInt(options.z,10);
    const x = parseInt(options.x,10);
    const y = parseInt(options.y,10);
    source.getTile(z, x, y, (err, zpbf) => {
        if (err && err.message !== 'Tile does not exist') return unlock(err);
        if (!zpbf) return unlock(null, false);

        let compression = false;
        if (zpbf[0] === 0x78 && zpbf[1] === 0x9C) {
            compression = 'inflate';
        } else if (zpbf[0] === 0x1F && zpbf[1] === 0x8B) {
            compression = 'gunzip';
        }
        if (!compression) return unlock(new Error('Could not detect compression of vector tile'));

        const vt = new mapnik.VectorTile(z, x, y);
        vt.setData(zpbf,(err) => {
            if (err) return unlock(err);
            if (vt.empty()) return unlock(null, false);
            return unlock(null, vt);
        });
    });
}, { max: 1024 });
getTile.setVtCacheSize = function(size) {
    getTile.cache.max = size;
};

module.exports.getTile = getTile;
module.exports.nearest = nearest;
module.exports.nearestPoints = nearestPoints;
module.exports.contextVector = contextVector;
module.exports.stackFeatures = stackFeatures;

function tileCover(source, lon, lat, cb) {
    const tiles = cover.tiles({
        type: 'Point',
        coordinates: [lon,lat]
    }, {
        min_zoom: source.maxzoom,
        max_zoom: source.maxzoom
    });
    const options = {
        source: source,
        z: source.maxzoom,
        x: tiles[0][0],
        y: tiles[0][1]
    };
    options.toJSON = function() {
        return source.id + ':' + options.z + '/' + options.x + '/' + options.y;
    };
    getTile(options, cb);
}

// For a source return an array of nearest feature hit points/center points as
// a flat array of lon,lat coordinates.
function nearestPoints(source, lon, lat, scoreFilter, callback) {
    tileCover(source, lon, lat, query);

    function query(err, vt) {
        if (err) return callback(err);
        if (!vt) return callback(null, []);

        // Uses a 1000m (web mercator units tol)
        vt.query(lon, lat, {
            tolerance: 1000,
            layer: source.geocoder_layer
        }, afterQuery);
    }

    function afterQuery(err, results) {
        if (err) return callback(err);
        if (!results || !results.length) return callback(null, []);

        const loaded = [];
        for (let results_it = 0; results_it < results.length; results_it++) {
            const result = results[results_it];
            const attr = result.attributes();

            let score = attr['carmen:score'];
            if (score === undefined) score = 0;
            if (score < 0) continue;
            if (scoreFilter && (score <= scoreFilter[0] || score > scoreFilter[1])) continue;

            let hit;
            if (result.x_hit) {
                hit = [result.x_hit, result.y_hit];
                hit.distance = result.distance;
                hit.source_id = source.id;
                hit.tmpid = (source.idx * mp25) + termops.feature(attr.id);
            } else if (attr['carmen:center']) {
                hit = attr['carmen:center'][0] === '[' ?
                    JSON.parse(attr['carmen:center']) :
                    attr['carmen:center'].split(',');
                hit[0] = parseFloat(hit[0]);
                hit[1] = parseFloat(hit[1]);
                hit.distance = result.distance;
                attr.id = attr.id || result.id();
                hit.source_id = source.id;
                hit.tmpid = (source.idx * mp25) + termops.feature(attr.id);
            }
            if (hit) loaded.push(hit);
        }

        return callback(null, loaded);
    }
}

// For each context type, load a representative tile, look around the
// pixel we've identified, and if we find a feature, add it to the `context`
// array under an array index that represents the position of the context
// in imaginary z-space (country, town, place, etc). When there are no more
// to do, return that array, filtered of nulls and reversed.
function contextVector(source, lon, lat, full, matched, language, scoreFilter, reverseMode, callback) {

    tileCover(source, lon, lat, query);

    // For a loaded vector tile, query for features at the lon,lat.
    function query(err, vt) {
        if (err) return callback(err);
        if (!vt) return callback(null, false);

        // Uses a 1000m (web mercator units) tolerance.
        vt.query(lon, lat, {
            tolerance: 1000,
            layer: source.geocoder_layer
        }, (err, results) => {
            if (err) return callback(err);
            if (!results || !results.length) return callback(null, false);
<<<<<<< HEAD
            let feat;
            let dist = Infinity;
            let mapped;
            let resultsSorted = false;
=======
            var forwardMatchFeat;
            var ghostMatchFeat;
            var feat;
            var dist = Infinity;
            var mapped;
            var resultsSorted = false;
>>>>>>> a859a695

            if (reverseMode === 'score' && full && source.geocoder_reverse_mode) {
                mapped = results.map((el, i) => {
                    return { index: i, distscore: proximity.distscore(el.distance, el.attributes()['carmen:score']) };
                });

                mapped.sort(sortByDistScore);
                resultsSorted = mapped.map((el) => {
                    return results[el.index];
                });
                results = resultsSorted;
                resultsSorted = true;
            }

            // Grab the feature with the lowest distance + lowest id.
            // Ensures context has stable behavior even when features
            // are equidistant to the query point.
            //
            // Exclude features with a negative score.
            // Exclude features with a distance > tolerance (not yet
            // enforced upstream in mapnik).
            for (let i = 0; i < results.length; i++) {
                let attr;
                if (results[i].distance > 1000) continue;
                if (resultsSorted) {
                    attr = results[i].attributes();
                    attr['carmen:vtquerydist'] = results[i].distance;
                    attr['carmen:geomtype'] = results[i].geometry().type();
                    feat = attr;
                    break;
                }
                if (results[i].distance > dist) continue;

                attr = results[i].attributes();

                // If geojson has an id in properties use that otherwise use VT id
                attr.id = attr.id || results[i].id();
                if (feat && attr.id > feat.id) continue;

                const tmpid = (source.idx * mp25) + termops.feature(attr.id);

                // if in exclusive match mode, only settle for specified tmpid
                if (matched._exclusive) {
                    if (matched[tmpid]) {
                        attr['carmen:vtquerydist'] = results[i].distance;
                        attr['carmen:geomtype'] = results[i].geometry().type();
                        feat = attr;
                        break;
                    }
                    else {
                        continue;
                    }
                }

                // If this feature has a score < 0 ("ghost" feature), skip
                // it unless it has a scored Relev object as part of a
                // forward phrasematch.
                let score = attr['carmen:score'] || (attr.properties && attr.properties['carmen:score']);
                if (score === undefined) score = 0;
                if (score < 0 && !matched[tmpid]) continue;
                // Store first ghost feature for possible later use.
                if (score < 0 && !ghostMatchFeat) {
                    ghostMatchFeat = attr;
                    continue;
                }

                // scorefilter, if set
                if (scoreFilter && (score <= scoreFilter[0] || score > scoreFilter[1])) continue;

                attr['carmen:vtquerydist'] = results[i].distance;
                attr['carmen:geomtype'] = results[i].geometry().type();

                feat = attr;
                dist = results[i].distance;
                if (matched[tmpid]) {
                    forwardMatchFeat = feat;
                    break;
                }
            }
            // Priority order:
            // 1. Non-ghost, forward phrasematch
            // 2. Ghost, forward phrasematch
            // 3. Non-ghost, not a phrasematch
            feat = forwardMatchFeat || ghostMatchFeat || feat;
            if (feat && full) {
                return fullFeature(source, feat, [lon,lat], callback);
            } else if (feat) {
                return lightFeature(source, feat, callback);
            // No matching features found.
            } else {
                return callback(null, false);
            }
        });
    }
}

// Go from VT query attributes to a geojson-like feature
function lightFeature(source, feat, callback) {
    if (!feat['carmen:text']) return callback(null, false);

    let loaded = { properties: Object.assign({}, feat) };
    delete loaded.properties.id;
    loaded.properties['carmen:extid'] = source.type + '.' + feat.id;
    loaded.properties['carmen:tmpid'] = (source.idx * mp25) + termops.feature(feat.id);
    loaded.properties['carmen:index'] = source.id;
    loaded.properties['carmen:stack'] = source.stack;
    loaded.properties['carmen:conflict'] = source.name !== source.type ? source.name : undefined;

    // Convert types, center attributes from serialized strings to real values.
    if (typeof loaded.properties['carmen:types'] === 'string') {
        loaded.properties['carmen:types'] = loaded.properties['carmen:types'][0] === '[' ?
            JSON.parse(loaded.properties['carmen:types']) :
            loaded.properties['carmen:types'].split(',');
    }
    if (typeof loaded.properties['carmen:center'] === 'string') {
        loaded.properties['carmen:center'] = loaded.properties['carmen:center'][0] === '[' ?
            JSON.parse(loaded.properties['carmen:center']) :
            loaded.properties['carmen:center'].split(',');
        loaded.properties['carmen:center'][0] = parseFloat(loaded.properties['carmen:center'][0]);
        loaded.properties['carmen:center'][1] = parseFloat(loaded.properties['carmen:center'][1]);
    }

    try {
        loaded = feature.normalize(source, loaded);
    } catch (err) {
        return callback(err);
    }

    return callback(null, loaded);
}

// Go from VT query attributes to a fully loaded feature
function fullFeature(source, feat, query, callback) {
    feature.getFeatureById(source, feat.id, (err, loaded) => {
        if (err) return callback(err);
        if (!loaded) return callback();
        loaded.properties['carmen:extid'] = source.type + '.' + feat.id;
        loaded.properties['carmen:tmpid'] = (source.idx * mp25) + termops.feature(feat.id);
        loaded.properties['carmen:vtquerydist'] = feat['carmen:vtquerydist'];
        loaded.properties['carmen:geomtype'] = feat['carmen:geomtype'];
        loaded.properties['carmen:stack'] = source.stack;
        loaded.properties['carmen:conflict'] = source.name !== source.type ? source.name : undefined;
        loaded.properties['carmen:reverseMode'] = source.geocoder_reverse_mode;

        let addrpt = false;
        if (source.geocoder_address && loaded.properties['carmen:addressnumber']) {
            addrpt = addressCluster.reverse(loaded, query);
        }

        let addritp = false;
        if (source.geocoder_address && loaded.properties['carmen:rangetype']) {
            addritp = addressItp.reverse(loaded, query);
        }

        if (addrpt && addritp) {
            // If itp is closer to query and distance between itp/pt > 200m - use itp
            const qFeat = pt(query);

            if (distance(qFeat, addritp) < distance(qFeat, addrpt) && distance(addrpt, addritp) > 0.2) {
                loaded = addritp;
            } else {
                loaded = addrpt;
            }
        } else if (addrpt) {
            loaded = addrpt;
        } else if (addritp) {
            loaded = addritp;
        }

        return callback(null, loaded);
    });
}

function sortByDistScore(a, b) {
    return +(a.distscore < b.distscore) || +(a.distscore === b.distscore) - 1;
}<|MERGE_RESOLUTION|>--- conflicted
+++ resolved
@@ -366,19 +366,13 @@
         }, (err, results) => {
             if (err) return callback(err);
             if (!results || !results.length) return callback(null, false);
-<<<<<<< HEAD
+
+            let forwardMatchFeat;
+            let ghostMatchFeat;
             let feat;
             let dist = Infinity;
             let mapped;
             let resultsSorted = false;
-=======
-            var forwardMatchFeat;
-            var ghostMatchFeat;
-            var feat;
-            var dist = Infinity;
-            var mapped;
-            var resultsSorted = false;
->>>>>>> a859a695
 
             if (reverseMode === 'score' && full && source.geocoder_reverse_mode) {
                 mapped = results.map((el, i) => {
