var mp25 = Math.pow(2,25);
<<<<<<< HEAD
var zlib = require('zlib'),
    SphericalMercator = require('sphericalmercator'),
    mapnik = require('mapnik'),
=======
var mapnik = require('mapnik'),
>>>>>>> 3bf9a77d
    termops = require('./util/termops'),
    feature = require('./util/feature'),
    ops = require('./util/ops'),
    queue = require('queue-async'),
    Locking = require('locking'),
    addressCluster = require('./pure/addresscluster'),
    addressItp = require('./pure/addressitp');
var cover = require('tile-cover');

// Returns a hierarchy of features ("context") for a given lon, lat pair.
//
// This is used for reverse geocoding: given a point, it returns possible
// regions that contain it.
//
// @param {Object} geocoder: geocoder instance
// @param {Float} lon: input longitude
// @param {Float} lat: input latitude
// @param {Object} options: optional options object
// @param {Function} callback
module.exports = function(geocoder, lon, lat, options, callback) {
    options = options || {};

    var context = [];
    var indexes = geocoder.indexes;
    var index_ids = Object.keys(indexes);
    var maxidx = typeof options.maxidx === 'number' ? options.maxidx : index_ids.length;
    var full = options.full || false;
    var matched = options.matched || {};
    var language = options.language || false;
    var limit = options.limit || false;

    index_ids = index_ids.slice(0, maxidx);

    if (limit && (!options.types || options.types.length !== 1)) return callback('limit can only be used with a single type for reverse geocodes');

    // No-op context.
    if (!index_ids.length) return callback(null, context);

    var q = queue();

    for (index_ids_it = 0; index_ids_it < index_ids.length; index_ids_it++) {
        var source = indexes[index_ids[index_ids_it]];
        var bounds = source.bounds;

        if (lat >= bounds[1] && lat <= bounds[3] && lon >= bounds[0] && lon <= bounds[2]) {
            //Setting the limit/type results in only the first level results being returned.
            if (limit) {
                if (options.types[0] !== source.type) continue;
                q.defer(proximityVector, source, lon, lat);
            } else {
                q.defer(contextVector, source, lon, lat, full, matched, language);
            }
        }
    }

    if (limit) {
        q.awaitAll(proximityFormatter);
    } else {
        q.awaitAll(contextFormatter);
    }

    function proximityFormatter(err, res) {
        if (err) return callback(err);

        var combined = [];
        for (var res_it = 0; res_it < res.length; res_it++) {
            combined = combined.concat(res[res_it]);
        }

        var combined = combined.sort(function(a, b) {
            if (a['carmen:vtquerydist'] > b['carmen:vtquerydist']) return 1;
            if (a['carmen:vtquerydist'] < b['carmen:vtquerydist']) return -1;
        }).filter(function(a) {
            if (a) return a;
        });

        combined = combined.slice(0, options.limit);

        return callback(null, combined);
    }

    function contextFormatter(err, res) {
        if (err) return callback(err);
        var stack = [];
        var memo = {};

        res = res.reverse();

        var toFilter = options.full || false; //Only filter for reverse geocodes
        for (var i = 0; i < res.length; i++) {
            if (!res[i]) continue;

            var idx = res[i].properties['carmen:dbidx'];
            var source = geocoder.byidx[idx];

            // Currently unclear why this might be undefined.
            // For now, catch and return error to try to learn more.
            if (!source) return callback(new Error('Misuse: source undefined for idx ' + idx));

            var name = source.name;
            var type = source.type;
            var filterStack = source.stack;

            //Filter context results by type
            if (toFilter) {
                var filter = true;
                if (options.types && options.types.indexOf(type) === -1) filter = false;
                for (var j = 0; j < filterStack.length; j++) {
                    if (options.stacks && options.stacks.indexOf(filterStack[j]) === -1) filter = false;
                }

                if (!filter) continue;
                else toFilter = false;
            }

            if (memo[name] && res[i].properties['carmen:geomtype'] !== 3) {
                if (res[i].properties['carmen:vtquerydist'] < memo[name].properties['carmen:vtquerydist']) {
                    //A geoocoder_name merged index cannot bump out a wanted type
                    if (options.full && options.types && options.types.indexOf(type) === -1) {
                        var replaceIdx = memo[name].properties['carmen:dbidx'];
                        var replaceSource = geocoder.byidx[replaceIdx];

                        // Currently unclear why this might be undefined.
                        // For now, catch and return error to try to learn more.
                        if (!replaceSource) return callback(new Error('Misuse: source undefined for idx ' + replaceIdx));

                        var replaceType = replaceSource.type;
                        var replaceName = replaceSource.name;
                        if (replaceName !== name) memo[name] = res[i];

                    } else {
                        memo[name] = res[i];
                    }
                }
            } else if (!memo[name]) {
                memo[name] = res[i];
            }
        }
        var types = Object.keys(memo);
        for (var i = 0; i < types.length; i++) {
            stack.push(memo[types[i]]);
        }
        callback(null, stack);
    }
};

var getTile = Locking(function(options, unlock) {
    var source = options.source;
    var z = parseInt(options.z,10);
    var x = parseInt(options.x,10);
    var y = parseInt(options.y,10);
    source.getTile(z, x, y, function(err, zpbf) {
        if (err && err.message !== 'Tile does not exist') return unlock(err);
        if (!zpbf) return unlock(null, false);

        var compression = false;
        if (zpbf[0] == 0x78 && zpbf[1] == 0x9C) {
            compression = 'inflate';
        } else if (zpbf[0] == 0x1F && zpbf[1] == 0x8B) {
            compression = 'gunzip';
        }
        if (!compression) return unlock(new Error('Could not detect compression of vector tile'));

        var vt = new mapnik.VectorTile(z, x, y);
        vt.setData(zpbf,function(err) {
            if (err) return unlock(err);
            if (vt.empty()) return unlock(null, false);
            return unlock(null, vt);
        })
    });
}, { max: 1024 });
getTile.setVtCacheSize = function(size) {
    getTile.cache.max = size;
}

module.exports.getTile = getTile;
module.exports.contextVector = contextVector;

function tileCover(source, lon, lat, cb) {
    var tiles = cover.tiles({
        type: 'Point',
        coordinates: [lon,lat]
    }, {
        min_zoom: source.maxzoom,
        max_zoom: source.maxzoom
    });
    var options = {
        source: source,
        z: source.maxzoom,
        x: tiles[0][0],
        y: tiles[0][1]
    };
    options.toJSON = function() {
        return source.id + ':' + options.z + '/' + options.x + '/' + options.y;
    };
    getTile(options, cb);
}

//For a given type & limit load each source of that type, gather n results
//and return results in a flat array. (No context is returned)
function proximityVector(source, lon, lat, callback) {
    tileCover(source, lon, lat, query);

    function query(err, vt) {
        if (err) return callback(err);
        if (!vt) return callback(null, false);

        // Uses a 1000m (web mercator units tol)
        vt.query(lon, lat, {
            tolerance: 1000,
            layer: source.geocoder_layer
        }, function(err, results) {
            if (err) return callback(err);
            if (!results || !results.length) return callback(null, false);

            var loaded = [];
            for (var results_it = 0; results_it < results.length; results_it++) {
                var attr = results[results_it].attributes();

                if ((source.data && source.data.geocoder_version) < 5 || attr._text) { attr = feature.transform(attr); }

                // If geojson has an id in properties use that otherwise use VT id
                attr.id = attr.id || results[results_it].id();

                if ((attr["carmen:score"] || (attr.properties && attr.properties["carmen:score"])) < 0) continue;
                attr['carmen:vtquerydist'] = results[results_it].distance;
                attr['carmen:geomtype'] = results[results_it].geometry().type();

                if (results[results_it].x_hit) {
                    attr['carmen:geom'] = [results[results_it].x_hit, results[results_it].y_hit];
                }
                if (!attr['carmen:geom'] && attr['carmen:center']) {
                    var coords = attr['carmen:center'][0] === '[' ?
                        JSON.parse(attr['carmen:center']) :
                        attr['carmen:center'].split(',');
                    attr['carmen:geom'] = [parseFloat(coords[0]), parseFloat(coords[1])];
                }
                loaded.push(attr);
            }
            return callback(null, loaded);
        });
    }
}

// For each context type, load a representative tile, look around the
// pixel we've identified, and if we find a feature, add it to the `context`
// array under an array index that represents the position of the context
// in imaginary z-space (country, town, place, etc). When there are no more
// to do, return that array, filtered of nulls and reversed.
function contextVector(source, lon, lat, full, matched, language, callback) {
    tileCover(source, lon, lat, query)

    // For a loaded vector tile, query for features at the lon,lat.
    function query(err, vt) {
        if (err) return callback(err);
        if (!vt) return callback(null, false);

        // Uses a 1000m (web mercator units) tolerance.
        vt.query(lon, lat, {
            tolerance: 1000,
            layer: source.geocoder_layer
        }, function(err, results) {
            if (err) return callback(err);
            if (!results || !results.length) return callback(null, false);
            var feat;
            var dist = Infinity;

            // Grab the feature with the lowest distance + lowest id.
            // Ensures context has stable behavior even when features
            // are equidistant to the query point.
            //
            // Exclude features with a negative score.
            // Exclude features with a distance > tolerance (not yet
            // enforced upstream in mapnik).
            for (var i = 0; i < results.length; i++) {
                if (results[i].distance > 1000) continue;
                if (results[i].distance > dist) continue;

                var attr = results[i].attributes();

                if ((source.data && source.data.geocoder_version) < 5 || attr._text) { attr = feature.transform(attr); }

                // If geojson has an id in properties use that otherwise use VT id
                attr.id = attr.id || results[i].id();
                if (feat && attr.id > feat.id) continue;
                // If this feature has a score < 0 ("ghost" feature), skip
                // it unless it has a scored Relev object as part of a
                // forward phrasematch.
                var tmpid = (source.idx*mp25) + termops.feature(attr.id);
                if ((attr["carmen:score"] || (attr.properties && attr.properties["carmen:score"])) < 0 && !matched[tmpid]) continue;
                attr['carmen:vtquerydist'] = results[i].distance;
                attr['carmen:geomtype'] = results[i].geometry().type();

                feat = attr;
                dist = results[i].distance;
                if (matched[tmpid]) break;
            }
            if (feat) {
                return loadFeature(source, feat, full, [lon,lat], language, callback);
            // No matching features found.
            } else {
                return callback(null, false);
            }
        });
    }
}

// Load the full feature from geocoding data if needed, otherwise create
// a light reference with id + text.
function loadFeature(source, feat, full, query, language, callback) {
    var dbname = source.name;
    var dbidx = source.idx;
    var dbtype = source.type;
    if (!full) {
        var properties = feat.properties || feat;
        var loaded = { properties: {} };
        loaded.properties['carmen:extid'] = dbtype + '.' + feat.id;
        loaded.properties['carmen:tmpid'] = (dbidx*mp25) + termops.feature(feat.id);
        loaded.properties['carmen:dbidx'] = dbidx;
        loaded.properties['carmen:vtquerydist'] = feat['carmen:vtquerydist'];
        loaded.properties['carmen:geomtype'] = feat['carmen:geomtype'];
        if (properties['carmen:center']) {
            // Attempt to detect "lon,lat" or "[lon,lat]" -- some VT encoders
            // treat array properties differently when encoding.
            var coords = properties['carmen:center'][0] === '[' ?
                JSON.parse(properties['carmen:center']) :
                properties['carmen:center'].split(',');
            loaded.properties['carmen:center'] = [parseFloat(coords[0]), parseFloat(coords[1])];
        }
        if (language && properties['carmen:text_'+language]) {
            loaded.properties['carmen:text'] = properties['carmen:text_'+language];
            loaded.properties.language = language;
        } else {
            loaded.properties['carmen:text'] = properties['carmen:text'];
        }

        // copy non-carmen:* properties
        var propertyKeys = Object.keys(properties);
        for (var propi = 0; propi < propertyKeys.length; propi++) {
            if (!/^(carmen:|id$)/.test(propertyKeys[propi])) {
                loaded.properties[propertyKeys[propi]] = properties[propertyKeys[propi]];
            }
        }

        return callback(null, loaded.properties['carmen:text'] ? loaded : false);
    }
    feature.getFeatureById(source, feat.id, function(err, loaded) {
        if (err) return callback(err);
        if (!loaded) return callback();
        loaded.properties['carmen:extid'] = dbtype + '.' + feat.id;
        loaded.properties['carmen:tmpid'] = (dbidx*mp25) + termops.feature(feat.id);
        loaded.properties['carmen:dbidx'] = dbidx;
        loaded.properties['carmen:vtquerydist'] = feat['carmen:vtquerydist'];
        loaded.properties['carmen:geomtype'] = feat['carmen:geomtype'];
        if (source.geocoder_address && loaded.properties['carmen:addressnumber'])
            loaded = addressCluster.reverse(loaded, query);
        else if (source.geocoder_address && loaded.properties['carmen:rangetype'])
            loaded = addressItp.reverse(loaded, query);
        return callback(null, loaded);
    });
}<|MERGE_RESOLUTION|>--- conflicted
+++ resolved
@@ -1,11 +1,7 @@
 var mp25 = Math.pow(2,25);
-<<<<<<< HEAD
 var zlib = require('zlib'),
     SphericalMercator = require('sphericalmercator'),
     mapnik = require('mapnik'),
-=======
-var mapnik = require('mapnik'),
->>>>>>> 3bf9a77d
     termops = require('./util/termops'),
     feature = require('./util/feature'),
     ops = require('./util/ops'),
