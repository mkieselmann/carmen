<<<<<<< HEAD
var addressItp = require('./pure/addressitp');
var addressCluster = require('./pure/addresscluster');
var queue = require('d3-queue').queue;
var context = require('./context');
var termops = require('./util/termops');
var feature = require('./util/feature');
var proximity = require('./util/proximity');
var closestLang = require('./util/closest-lang');
var bbox = require('./util/bbox');
var filter = require('./util/filter');
var constants = require('./constants');
var routablePoint = require('./pure/routablepoint');
=======
'use strict';
const addressItp = require('./pure/addressitp');
const addressCluster = require('./pure/addresscluster');
const queue = require('d3-queue').queue;
const context = require('./context');
const termops = require('./util/termops');
const feature = require('./util/feature');
const proximity = require('./util/proximity');
const closestLang = require('./util/closest-lang');
const bbox = require('./util/bbox');
const filter = require('./util/filter');
const constants = require('./constants');
>>>>>>> 3350d631

module.exports = verifymatch;
module.exports.verifyFeatures = verifyFeatures;
module.exports.sortFeature = sortFeature;
module.exports.sortContext = sortContext;

function verifymatch(query, stats, geocoder, matched, options, callback) {
    let spatialmatches = matched.results;
    const sets = matched.sets;

    options.limit_verify = options.limit_verify || 10;

    // Limit covers based on whether their source is allowed by types & stacks filters.
    if (options.types || options.stacks) {
        spatialmatches = spatialmatches.filter((spatialmatch) => {
            const firstCover = spatialmatch.covers[0];
            const source = geocoder.byidx[firstCover.idx];
            // Currently unclear why this might be undefined.
            if (!source) console.error(new Error('Misuse: source undefined for idx ' + firstCover.idx));
            return source && filter.sourceAllowed(source, options);
        });
    }

    // Limit initial feature check to the best 20 max.
    if (spatialmatches.length > 20) spatialmatches = spatialmatches.slice(0,20);

    const q = queue(10);
    for (let i = 0; i < spatialmatches.length; i++) q.defer(loadFeature, spatialmatches[i], i);
    q.awaitAll(afterFeatures);

    // For each result, load the feature from its Carmen index.
    function loadFeature(spatialmatch, pos, callback) {
        const cover = spatialmatch.covers[0];
        const source = geocoder.byidx[cover.idx];

        // Currently unclear why this might be undefined.
        // For now, catch and return error to try to learn more.
        if (!source) return callback(new Error('Misuse: source undefined for idx ' + cover.idx));

        feature.getFeatureByCover(source, cover, callback);
    }

    // Once all features are loaded, filter, verify, and load contexts
    function afterFeatures(err, loaded) {
        if (err) return callback(err);

        let verified;

        // Limit each feature based on whether it is allowed by types & stacks filters.
        if (options.types || options.stacks || options.languageMode === 'strict') {
            const filteredSpatialmatches = [];
            const filteredLoaded = [];
            loaded.forEach((feature, i) => {
                if (!feature || !feature.properties) return;
                const source = geocoder.indexes[feature.properties['carmen:index']];
                if (source && filter.featureAllowed(source, feature, options)) {
                    filteredSpatialmatches.push(spatialmatches[i]);
                    filteredLoaded.push(loaded[i]);
                }
            });
            verified = verifyFeatures(query, geocoder, filteredSpatialmatches, filteredLoaded, options);
        // No filters specified, go straight to verify
        } else {
            verified = verifyFeatures(query, geocoder, spatialmatches, loaded, options);
        }
        // Limit verify results before loading contexts
        verified = verified.slice(0, options.limit_verify);

        loadContexts(geocoder, verified, sets, options, callback);
    }
}

function verifyFeatures(query, geocoder, spatialmatches, loaded, options) {
    let meanScore = 1;
    const result = [];
    let feats;
    for (let pos = 0; pos < loaded.length; pos++) {
        if (!loaded[pos]) continue;

        feats = [loaded[pos]];

        const spatialmatch = spatialmatches[pos];
        const cover = spatialmatch.covers[0];
        const source = geocoder.byidx[cover.idx];

        // Calculate to see if there is room for an address in the query based on bitmask
        const address = termops.maskAddress(query, cover.text, cover.mask);

        if (source.geocoder_address) {

            if (address && (feats[0].properties['carmen:addressnumber'] || feats[0].properties['carmen:rangetype'])) {
                feats[0].properties['carmen:address'] = address.addr;

                let addressPoints = [];
                if (feats[0].properties['carmen:addressnumber']) {
                    addressPoints = addressCluster.forward(feats[0], address.addr);
                }

                if (!addressPoints.length && feats[0].properties['carmen:rangetype']) {
                    const itpPoint = addressItp.forward(feats[0], address.addr);
                    addressPoints = itpPoint ? [itpPoint] : [];
                }

                if (addressPoints.length) {
<<<<<<< HEAD
                    let newFeats = addressPoints.slice(0,10).map(function(addressPoint) {
                        let feat = JSON.parse(JSON.stringify(feats[0]));

                        // Run routablePoint on multilinestring and addresspoint
                        // TODO: only run routablePoint if address is not interpolated,
                        // otherwise, either skip it or set routable_point as addressPoint
                        const routPoint = routablePoint(addressPoint.coordinates, feat);
                        if (routPoint) {
                            feat.routable_point = routPoint;
                        }
=======
                    const newFeats = addressPoints.slice(0,10).map((addressPoint) => {
                        const feat = JSON.parse(JSON.stringify(feats[0]));
>>>>>>> 3350d631
                        feat.geometry = addressPoint;
                        feat.properties['carmen:center'] = feat.geometry && feat.geometry.coordinates;
                        return feat;
                    });
                    feats = newFeats;
                } else {
                    // The feature is an address cluster or range but does not match this cover, skip it.
                    continue;
                }

            } else {
                feats[0].properties['carmen:address'] = null;
            }
        }

        for (const feat of feats) {
            if (options.bbox && !bbox.inside(feat.properties['carmen:center'], options.bbox)) continue;

            const lastType = feat.properties['carmen:types'].slice(-1)[0];
            feat.properties['carmen:score'] = feat.properties['carmen:score'] || 0;
            feat.properties['carmen:extid'] = lastType + '.' + feat.id;
            feat.properties['carmen:tmpid'] = cover.tmpid;
            feat.properties['carmen:relev'] = cover.relev;
            feat.properties['carmen:distance'] = proximity.distance(options.proximity, feat.properties['carmen:center'], cover);
            feat.properties['carmen:position'] = pos;
            feat.properties['carmen:spatialmatch'] = spatialmatch;
            feat.properties['carmen:geocoder_address_order'] = source.geocoder_address_order;
            feat.properties['carmen:zoom'] = cover.zoom;
            if (feat.properties['carmen:score'] > 0) meanScore *= feat.properties['carmen:score'];
            result.push(feat);
        }
    }

    // Use a geometric mean for calculating final _scoredist.
    // This allows extremely high-scored outliers to beat local
    // results unless within an extremely close proximity.
    if (result.length) meanScore = Math.pow(meanScore, 1 / result.length);
    // Set a score + distance combined heuristic.
    for (let k = 0; k < result.length; k++) {
        const feat = result[k];
        // ghost features don't participate
        if (options.proximity && feat.properties['carmen:score'] >= 0) {
            feat.properties['carmen:scoredist'] = Math.max(
                feat.properties['carmen:score'],
                proximity.scoredist(meanScore, feat.properties['carmen:distance'], feat.properties['carmen:zoom'], constants.PROXIMITY_RADIUS)
            );
        } else {
            feat.properties['carmen:scoredist'] = feat.properties['carmen:score'];
        }
    }

    // Sort + disallow more than options.limit_verify of
    // the best results at this point.
    result.sort(sortFeature);

    // Eliminate any score < 0 results if there are better-scored results
    // with identical text.
    const filtered = [];
    const byText = {};
    for (let i = 0; i < result.length; i++) {
        const feat = result[i];
        const languageText = options.language ? closestLang(options.language[0], feat.properties, 'carmen:text_') : false;
        const text = languageText || feat.properties['carmen:text'];
        if (feat.properties['carmen:scoredist'] >= 0 || !byText[text]) {
            filtered.push(feat);
            byText[text] = true;
        }
    }
    return filtered;
}

function loadContexts(geocoder, features, sets, options, callback) {
    const q = queue(5);
    for (let i = 0; i < features.length; i++) q.defer((f, done) => {
        const name = geocoder.indexes[f.properties['carmen:index']].name;
        const firstidx = geocoder.byname[name][0].idx;
        context(geocoder, f.properties['carmen:center'], {
            maxtype: f.properties['carmen:extid'].split('.')[0],
            maxidx: firstidx,
            matched: sets,
            language: options.language
        }, (err, context) => {
            if (err) return done(err);
            // Push feature onto the top level.
            context.unshift(f);
            return done(null, context);
        });
    }, features[i]);

    q.awaitAll((err, contexts) => {
        if (err) return callback(err);
        callback(null, verifyContexts(contexts, sets, geocoder.indexes));
    });
}

function verifyContexts(contexts, sets, indexes) {
    // Create lookup for peer contexts for squishy. This allows squishy to
    // use real loaded feature score values rather than cover `scoredist`
    // which is a gross approximation based on an index's scorefactor.
    const peers = {};
    for (let c = 0; c < contexts.length; c++) {
        peers[contexts[c][0].properties['carmen:tmpid']] = contexts[c][0];
    }

    for (let a = 0; a < contexts.length; a++) {
        const context = contexts[a];
        context._relevance = 0;
        context._typeindex = indexes[context[0].properties['carmen:index']].ndx;

        // Create lookup for covers by tmpid.
        const verify = {};
        let cover;
        const covers = context[0].properties['carmen:spatialmatch'].covers;
        for (let b = 0; b < covers.length; b++) {
            cover = covers[b];
            verify[cover.tmpid] = cover;
        }

        for (const ctx of context) {
            if (verify[ctx.properties['carmen:tmpid']]) {
                cover = verify[ctx.properties['carmen:tmpid']];
                ctx.properties['carmen:matches_language'] = cover.matches_language;
                ctx.properties['carmen:prefix'] = cover.prefix;
                ctx.properties['carmen:query_text'] = cover.text;
                ctx.properties['carmen:idx'] = cover.idx;
            }
        }

        const strictRelev = verifyContext(context, peers, verify, {}, indexes);
        const looseRelev = verifyContext(context, peers, verify, sets, indexes);
        context._relevance = Math.max(strictRelev, looseRelev);
    }
    contexts.sort(sortContext);
    return contexts;
}

function verifyContext(context, peers, strict, loose, indexes) {
    const addressOrder = context[0].properties['carmen:geocoder_address_order'];
    let usedmask = 0;
    let lastmask = -1;
    let lastgroup = -1;
    let relevance = 0;
    let direction;
    // 'squishy' checks for nested, identically-named features in indexes
    //  with geocoder_inherit_score enabled. When they are encountered, avoid
    // applying the gappy penalty and combine their scores on the smallest
    // feature.
    // This ensures that a context of "New York, New York, USA" will return
    // the place rather than the region when a query is made for "New York USA".
    // In the absence of this check the place would be gappy-penalized and the
    // region feature would be returned as the first result.
    let squishy = 0;
    let squishyTarget = false;
    if (indexes[context[0].properties['carmen:index']].geocoder_inherit_score)
        squishyTarget = context[0].properties;

    for (let c = 0; c < context.length; c++) {
        let backy = false;
        const feat = context[c];

        const matched = strict[feat.properties['carmen:tmpid']] || loose[feat.properties['carmen:tmpid']];
        if (!matched) continue;

        // Lookup and sum score from a peer feature if eligible.
        if (squishyTarget && (c > 0) && peers[feat.properties['carmen:tmpid']] && textAlike(squishyTarget, feat.properties))
            squishy += Math.max(peers[feat.properties['carmen:tmpid']].properties['carmen:score'] || 0, 0);

        if (usedmask & matched.mask) continue;

        // check if address components are orderd general-to-specific or specific-to-general
        if (!direction && c > 0) {
            direction = lastmask < matched.mask ? 'ascending' : 'descending';
        }

        if (lastgroup > -1) {
            // penalize stacking bonus if the order of address components is inconsistent
            if (direction === 'ascending') {
                backy = lastmask > matched.mask;
            } else if (direction === 'descending') {
                backy = lastmask < matched.mask;
            }
        }

        usedmask = usedmask | matched.mask;
        lastmask = matched.mask;
        lastgroup = indexes[feat.properties['carmen:index']].ndx;
        if (backy) {
            relevance += matched.relev * 0.5;
        } else {
            relevance += matched.relev;
        }
    }

    // small bonus if feature order matches the expected order of the index
    if (direction) relevance -= 0.01;
    if (addressOrder === direction) relevance += 0.01;

    // Penalize stacking bonus slightly based on whether stacking matches
    // contained "gaps" in continuity between index levels --
    // EXCEPT in the case of an eligible higher-level feature that shares an
    // exact carmen:text value with something in its context (e.g. New York, New York)
    if (squishy > 0)
        context[0].properties['carmen:scoredist'] += squishy;

    relevance = relevance > 0 ? relevance : 0;

    return relevance;
}

function sortFeature(a, b) {
    return (b.properties['carmen:spatialmatch'].relev - a.properties['carmen:spatialmatch'].relev) ||
        ((a.properties['carmen:address'] === null ? 1 : 0) - (b.properties['carmen:address'] === null ? 1 : 0)) ||
        ((a.geometry && a.geometry.omitted ? 1 : 0) - (b.geometry && b.geometry.omitted ? 1 : 0)) ||
        ((b.properties['carmen:scoredist'] || 0) - (a.properties['carmen:scoredist'] || 0)) ||
        ((a.properties['carmen:position'] || 0) - (b.properties['carmen:position'] || 0)) ||
        0;
}

function sortContext(a, b) {
    // First, compute the relevance of this query term against
    // each set.
    if (a._relevance > b._relevance) return -1;
    if (a._relevance < b._relevance) return 1;

    // sort by score
    const as = a[0].properties['carmen:scoredist'] || 0;
    const bs = b[0].properties['carmen:scoredist'] || 0;
    if (as > bs) return -1;
    if (as < bs) return 1;

    // layer type
    if (a._typeindex < b._typeindex) return -1;
    if (a._typeindex > b._typeindex) return 1;

    if (a[0].properties['carmen:address'] && b[0].properties['carmen:address']) {
        // Prefer addresses with an earlier position in the query
        // so if you have a query "70 St. #501" it will prioritize 70
        if (a[0].properties['carmen:addresspos'] < b[0].properties['carmen:addresspos']) return -1;
        if (b[0].properties['carmen:addresspos'] < a[0].properties['carmen:addresspos']) return 1;

        // for address results, prefer those from point clusters
        if (a[0].properties['carmen:addressnumber'] && !b[0].properties['carmen:addressnumber']) return -1;
        if (b[0].properties['carmen:addressnumber'] && !a[0].properties['carmen:addressnumber']) return 1;
    }

    // omitted difference
    const omitted = ((a[0].geometry && a[0].geometry.omitted ? 1 : 0) - (b[0].geometry && b[0].geometry.omitted ? 1 : 0));
    if (omitted !== 0) return omitted;

    // sort by spatialmatch position ("stable sort")
    if (a[0].properties['carmen:position'] < b[0].properties['carmen:position']) return -1;
    if (a[0].properties['carmen:position'] > b[0].properties['carmen:position']) return 1;

    // last sort by id.
    if (a[0].id < b[0].id) return -1;
    if (a[0].id > b[0].id) return 1;
    return 0;
}

// Used for determining features with alike text for score promotion
// e.g. boosting New York (city) above New York (state)
//
// Given two properties objects with carmen:text* fields, compare each
// textfield and find likeness between target and candidate. If the text
// from the target is fully contained within the candidate text for a like
// language, the feature text is considered alike.
function textAlike(target, candidate) {
    const pattern = /^carmen:text/;
    const keys = Object.keys(target).filter(pattern.test.bind(pattern));
    for (let i = 0; i < keys.length; i++) {
        const key = keys[i];
        if (typeof target[key] !== 'string' || !target[key]) continue;
        if (typeof candidate[key] !== 'string' || !candidate[key]) continue;
        const targetText = target[key].split(',')[0];
        const candidateText = candidate[key].split(',')[0];
        if (candidateText.indexOf(targetText) !== -1) return true;
    }
    return false;
}
<|MERGE_RESOLUTION|>--- conflicted
+++ resolved
@@ -1,17 +1,3 @@
-<<<<<<< HEAD
-var addressItp = require('./pure/addressitp');
-var addressCluster = require('./pure/addresscluster');
-var queue = require('d3-queue').queue;
-var context = require('./context');
-var termops = require('./util/termops');
-var feature = require('./util/feature');
-var proximity = require('./util/proximity');
-var closestLang = require('./util/closest-lang');
-var bbox = require('./util/bbox');
-var filter = require('./util/filter');
-var constants = require('./constants');
-var routablePoint = require('./pure/routablepoint');
-=======
 'use strict';
 const addressItp = require('./pure/addressitp');
 const addressCluster = require('./pure/addresscluster');
@@ -24,7 +10,7 @@
 const bbox = require('./util/bbox');
 const filter = require('./util/filter');
 const constants = require('./constants');
->>>>>>> 3350d631
+const routablePoint = require('./pure/routablepoint');
 
 module.exports = verifymatch;
 module.exports.verifyFeatures = verifyFeatures;
@@ -129,9 +115,8 @@
                 }
 
                 if (addressPoints.length) {
-<<<<<<< HEAD
-                    let newFeats = addressPoints.slice(0,10).map(function(addressPoint) {
-                        let feat = JSON.parse(JSON.stringify(feats[0]));
+                    const newFeats = addressPoints.slice(0,10).map((addressPoint) => {
+                        const feat = JSON.parse(JSON.stringify(feats[0]));
 
                         // Run routablePoint on multilinestring and addresspoint
                         // TODO: only run routablePoint if address is not interpolated,
@@ -140,10 +125,7 @@
                         if (routPoint) {
                             feat.routable_point = routPoint;
                         }
-=======
-                    const newFeats = addressPoints.slice(0,10).map((addressPoint) => {
-                        const feat = JSON.parse(JSON.stringify(feats[0]));
->>>>>>> 3350d631
+
                         feat.geometry = addressPoint;
                         feat.properties['carmen:center'] = feat.geometry && feat.geometry.coordinates;
                         return feat;
