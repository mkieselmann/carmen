--- conflicted
+++ resolved
@@ -258,11 +258,8 @@
 }
 
 function verifyContext(context, strict, loose, groups) {
-<<<<<<< HEAD
     var addressOrder = context[0].properties['carmen:addressOrder'];
-=======
     var spatialmatch = context[0].properties['carmen:spatialmatch'];
->>>>>>> 6a480c99
     var gappy = 0;
     var stacky = 0;
     var usedmask = 0;
