--- conflicted
+++ resolved
@@ -104,12 +104,12 @@
 }
 
 function reverseGeocode(geocoder, tokenized, options, callback) {
-<<<<<<< HEAD
     if (options.limit && options.types && options.types.length === 1) {
         options.limit = options.limit > 5 ? 5 : options.limit;
     } else if (options.limit > 1) {
         return callback(errcode('limit must be combined with a single type parameter when reverse geocoding', 'EINVALID'));
-=======
+    }
+
     // set a maxidx to limit context i/o to only allowed types and their
     // parent features. When a types filter is present this limits maxidx
     // to a lower number. When there's no types filter this allows all
@@ -120,14 +120,12 @@
         for (var i = 0; i < geocoder.bytype[type].length; i++) {
             maxidx = Math.max(maxidx, geocoder.bytype[type][i].idx + 1);
         }
->>>>>>> 37c9bbf9
     }
 
     var queryData = {
         type: 'FeatureCollection',
         query: tokenized
     };
-<<<<<<< HEAD
 
     if (options.limit > 1) {
         context(geocoder, queryData.query[0], queryData.query[1], {
@@ -194,15 +192,6 @@
     //each of its compenents. So [poi, place, country]
     // => [[poi, place, country], [place, country], [country]]
     function splitContext(err, context) {
-=======
-    context(geocoder, queryData.query[0], queryData.query[1], {
-        full:true,
-        maxidx: maxidx,
-        types: options.types,
-        stacks: options.stacks
-    }, function(err, context) {
-        if (err) return callback(err);
->>>>>>> 37c9bbf9
         context._relevance = 1;
         queryData.features = [];
         var contextIndexes = {};
