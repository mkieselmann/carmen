var ops = require('./util/ops'),
    phrasematch = require('./phrasematch'),
    context = require('./context'),
    termops = require('./util/termops'),
    spatialmatch = require('./spatialmatch'),
    verifymatch = require('./verifymatch'),
    queue = require('d3-queue').queue,
    feature = require('./util/feature'),
    token = require('./util/token'),
    cl = require('./util/closest-lang'),
    constants = require('./constants'),
    dedupe = require('./util/dedupe'),
    errcode = require('err-code'),
<<<<<<< HEAD
    getQueryType = require('./queryType');
=======
    filter = require('./util/filter');
>>>>>>> c78e1a54

module.exports = function(geocoder, query, options, callback) {
    options = options || {};
    options.stats = options.stats || false;
    options.debug = options.debug ? {
        id: termops.feature(options.debug),
        extid: options.debug
    } : false;
    options.allow_dupes = options.allow_dupes || false;
    options.indexes = options.indexes || false;
    options.autocomplete = options.autocomplete === undefined ? true : options.autocomplete;
    options.bbox = options.bbox || false;

    //Limit query length
    if (query.length > constants.MAX_QUERY_CHARS) {
        return callback(errcode('Query too long - ' + query.length + '/' + constants.MAX_QUERY_CHARS + ' characters', 'EINVALID'));
    }

    // Types option
    if (options.types) {
        if (!Array.isArray(options.types) || options.types.length < 1)
            return callback(errcode('options.types must be an array with at least 1 type', 'EINVALID'));

        var l = options.types.length;
        var acceptableTypes = Object.keys(geocoder.bytype).concat(Object.keys(geocoder.bysubtype));
        while (l--) {
            if (acceptableTypes.indexOf(options.types[l]) === -1) {
                return callback(errcode('Type "' + options.types[l] + '" is not a known type. Must be one of: ' + acceptableTypes.join(', '), 'EINVALID'));
            } else {
                //remove any cases like poi and poi.landmark
                var subtypeAndTypeExist = geocoder.bytype[options.types[l]] && ((options.types).toString().indexOf(options.types[l]) != l);
                var subtypeIndexWhenTypeExists = subtypeAndTypeExist ? (options.types).toString().indexOf(options.types[l]) : -1;
                if (subtypeAndTypeExist) {
                    options.types.splice(subtypeIndexWhenTypeExists, 1);
                }
            }
        }
    }

    // Stacks option
    if (options.stacks) {
        if (!Array.isArray(options.stacks) || options.stacks.length < 1)
            return callback(errcode('options.stacks must be an array with at least 1 stack', 'EINVALID'));
        var k = options.stacks.length;
        while (k--) {
            options.stacks[k] = options.stacks[k].toLowerCase();

            if (!geocoder.bystack[options.stacks[k]])
                return callback(errcode('Stack "' + options.stacks[k] + '" is not a known stack. Must be one of: ' + Object.keys(geocoder.bystack).join(', '), 'EINVALID'));
        }
    }

    //Proximity is currently not enabled
    if (options.proximity) {
        if (!options.proximity instanceof Array || options.proximity.length !== 2)
            return callback(errcode('Proximity must be an array in the form [lon, lat]', 'EINVALID'));
        if (isNaN(options.proximity[0]) || options.proximity[0] < -180 || options.proximity[0] > 180)
            return callback(errcode('Proximity lon value must be a number between -180 and 180', 'EINVALID'));
        if (isNaN(options.proximity[1]) || options.proximity[1] < -90 || options.proximity[1] > 90)
            return callback(errcode('Proximity lat value must be a number between -90 and 90', 'EINVALID'));
    }

    // check that language code is valid
    if (options.language) {
        if (!cl.hasLanguage(options.language)) return callback(errcode('\'' + options.language + '\' is not a valid language code', 'EINVALID'));
    }

    // check that the language mode is valid
    if (options.languageMode) {
        if (options.languageMode !== 'strict') return callback(errcode('\'' + options.languageMode + '\' is not a valid language mode', 'EINVALID'));
    }


    // bbox option
    if (options.bbox) {
        // check if valid bbox
        if (!options.bbox instanceof Array || options.bbox.length !== 4)
            return callback(errcode('BBox is not valid. Must be an array of format [minX, minY, maxX, maxY]', 'EINVALID'));
        if (isNaN(options.bbox[0]) || options.bbox[0] < -180 || options.bbox[0] > 180)
            return callback(errcode('BBox minX value must be a number between -180 and 180', 'EINVALID'));
        if (isNaN(options.bbox[1]) || options.bbox[1] < -90 || options.bbox[1] > 90)
            return callback(errcode('BBox minY value must be a number between -90 and 90', 'EINVALID'));
        if (isNaN(options.bbox[2]) || options.bbox[2] < -180 || options.bbox[2] > 180)
            return callback(errcode('BBox maxX value must be a number between -180 and 180', 'EINVALID'));
        if (isNaN(options.bbox[3]) || options.bbox[3] < -90 || options.bbox[3] > 90)
            return callback(errcode('BBox maxY value must be a number between -90 and 90', 'EINVALID'));
        if (options.bbox[0] > options.bbox[2])
            return callback(errcode('BBox minX value cannot be greater than maxX value', 'EINVALID'));
        if (options.bbox[1] > options.bbox[3])
            return callback(errcode('BBox minY value cannot be greater than maxY value', 'EINVALID'));
    }

    var tokenized = termops.tokenize(query, true);

    if (tokenized.length > constants.MAX_QUERY_TOKENS) {
        return callback(errcode('Query too long - ' + tokenized.length + '/' + constants.MAX_QUERY_TOKENS + ' tokens', 'EINVALID'));
    }

    var queryType = getQueryType(geocoder, query);

    if (queryType === 'id') {
        var asId = termops.id(geocoder.bytype, query);
        return idGeocode(geocoder, asId, options, callback);
    } else if (queryType === 'reverse') {
        return reverseGeocode(geocoder, tokenized, options, callback);
    } else {
        return forwardGeocode(geocoder, query, options, callback);
    }
};

function idGeocode(geocoder, asId, options, callback) {
    var q = queue(5);
    var extid = asId.dbname + '.' + asId.id;
    var indexes = geocoder.bytype[asId.dbname];
    for (var i = 0; i < indexes.length; i++) {
        q.defer(function(source, id, done) {
            feature.getFeatureById(source, id, function(err, data) {
                if (err) return done(err);
                if (!data) return done();
                data.properties['carmen:extid'] = extid;
                done(null, data);
            });
        }, indexes[i], asId.id);
    }
    q.awaitAll(function(err, features) {
        if (err) return callback(err);
        var result = {
            "type": "FeatureCollection",
            "query": [extid],
            "features": []
        };
        for (var i = 0; i < features.length; i++) {
            if (!features[i]) continue;
            var f = ops.toFeature({features: [features[i]]});
            f.relevance = 1;
            result.features.push(f);
        }
        result = ops.fixContext(result);
        return callback(null, result);
    });
}

function reverseGeocode(geocoder, tokenized, options, callback) {
    if (options.limit && options.types && options.types.length === 1) {
        options.limit = options.limit > 5 ? 5 : options.limit;
    } else if (options.limit > 1) {
        return callback(errcode('limit must be combined with a single type parameter when reverse geocoding', 'EINVALID'));
    }

    var parentTypes = [];
    if (options.types) parentTypes = options.types.map(function(t) {
        return t.split('.')[0];
    });

    // set a maxidx to limit context i/o to only allowed types and their
    // parent features. When a types filter is present this limits maxidx
    // to a lower number. When there's no types filter this allows all
    // indexes to do i/o.
    var maxidx = 0;
    for (var type in geocoder.bytype) {
        if (options.types && parentTypes.indexOf(type) === -1)
            continue;
        for (var i = 0; i < geocoder.bytype[type].length; i++)
            maxidx = Math.max(maxidx, geocoder.bytype[type][i].idx + 1);
    }
    var queryData = {
        type: 'FeatureCollection',
        query: tokenized
    };

    if (options.limit > 1) {
        context.nearest(geocoder, queryData.query[0], queryData.query[1], options.types[0], options.limit, function(err, feats) {
            if (err) return callback(err);

            var q = queue();

            for (var feat_it = 0; feat_it < feats.length; feat_it++) {
                var position = feats[feat_it];
                q.defer(context, geocoder, position, {
                    full: true,
                    types: options.types,
                    stacks: options.stacks,
                    targetFeature: [position.source_id, position.tmpid]
                });
            }

            q.awaitAll(function(err, contexts) {
                if (err) return callback(err);

                // deduplicate contexts, respecting the fact that
                // address features are allowed multiple contexts
                var observedIds = [];
                var dedupedContexts = [];
                for (var context_i = 0; context_i < contexts.length; context_i++) {
                    var feat = contexts[context_i].features[0];
                    if (!feat) continue;
                    if (feat.properties && feat.properties['carmen:tmpid']) {
                        var dedupeId = feat.properties['carmen:tmpid'] + '-' + (feat.properties['carmen:address'] || '');
                        if (observedIds.indexOf(dedupeId) !== -1)
                            continue;
                        observedIds.push(dedupeId);
                    }
                    contexts[context_i]._relevance = 1;
                    dedupedContexts.push(contexts[context_i]);
                }

                finalize(null, dedupedContexts);
            });
        });
    } else {
        context(geocoder, queryData.query, {
            full: true,
            maxidx: maxidx,
            types: options.types,
            stacks: options.stacks
        }, function(err, context) {
            if (err) return callback(err);
<<<<<<< HEAD
            splitContext(null, context);
        });
    }

    //If multiple results are being returned, do not split context array
    //and simply format for output. So [poi, poi, poi] => [[poi, place], [poi, place], [poi, place]]
    function stackContext(err, contexts) {
        queryData.features = [];
        var contextIndexes = {};
        for (var contexts_it = 0; contexts_it < contexts.length; contexts_it++) {
            var context = contexts[contexts_it];
            // First check if context has any features after filters have been applied
            if (context.features.length) {
                context._relevance = 1;

                // use the display template appropriate to the language, if available
                var index = geocoder.indexes[context.features[0].properties['carmen:index']];
                var formats = { default: index.geocoder_format };
                if (options.language) formats[options.language] = index['geocoder_format_' + options.language];
                queryData.features.push(ops.toFeature(context, formats, options.language, options.debug));

                // record index names
                if (options.indexes) contextIndexes[context.features[0].properties['carmen:index']] = true;
            }
        }
        if (options.indexes) queryData.indexes = Object.keys(contextIndexes);

        queryData = ops.fixContext(queryData);

        return callback(null, queryData);
=======
            //If a single result is being returned, split the context array into
            //each of its compenents. So [poi, place, country]
            // => [[poi, place, country], [place, country], [country]]
            var contexts = [];
            while (context.length) {
                var clone = context.slice(0);
                clone._relevance = 1;
                contexts.push(clone);
                context.shift();
            }
            finalize(null, contexts);
        });
>>>>>>> c78e1a54
    }

    function finalize(err, contexts) {
        try {
<<<<<<< HEAD
            while (context.features.length) {
                // filter context results by types if specified.
                if (options.parentTypes) {
                    var type = context.features[0].properties['carmen:extid'].split('.')[0];
                    if (options.parentTypes.indexOf(type) === -1) {
                        context.features.shift();
                        continue;
                    }
                }
                // use the display template appropriate to the language, if available
                var index = geocoder.indexes[context.features[0].properties['carmen:index']];
                var formats = { default: index.geocoder_format };
                if (options.language) {
                    Object.keys(index).forEach(function(key) {
                        if (/^geocoder_format_/.exec(key)) {
                            formats[key.substr(16)] = index[key];
                        }
                    })
                }
                queryData.features.push(ops.toFeature(context, formats, options.language, options.debug));

                // record index names
                if (options.indexes) contextIndexes[context.features[0].properties['carmen:index']] = true;

                context.features.shift();
            }
        } catch (err) {
            return callback(err);
        }

        if (options.indexes) queryData.indexes = Object.keys(contextIndexes);

        queryData = ops.fixContext(queryData);

=======
            Object.assign(queryData, toFeatures(geocoder, contexts, options));
        } catch (err) {
            return callback(err);
        }
>>>>>>> c78e1a54
        return callback(null, queryData);
    }
}

function forwardGeocode(geocoder, query, options, callback) {
    options.limit = options.limit ? (options.limit > 10 ? 10 : options.limit) : 5;
    query = token.replaceToken(geocoder.replacer, query);
    var queryData = {
        type: 'FeatureCollection',
        query: termops.tokenize(query)
    };
    var q = queue(5);

    var stats;
    if (options.stats) {
        stats = {};
        stats.time = +new Date();
        stats.phrasematch = {};
        stats.spatialmatch = {};
        stats.verifymatch = {};
        stats.phrasematch.time = +new Date();
    }

    // set an allowed_idx hash to limit spatialmatch stack i/o only to features
    // that are allowed by options.types.
    options.allowed_idx = {};
    for (var type in geocoder.bytype) {
        if (options.types && options.types.indexOf(type) === -1) continue;
        for (var i = 0; i < geocoder.bytype[type].length; i++) {
            options.allowed_idx[geocoder.bytype[type][i].idx] = true;
        }
    }

    for (var subtype in geocoder.bysubtype) {
        if (options.types && options.types.indexOf(subtype) === -1) continue;
        for (var st = 0; st < geocoder.bysubtype[subtype].length; st++) {
            options.allowed_idx[geocoder.bysubtype[subtype][st].idx] = true;
        }
    }

    // search runs `geocoder.search` over each backend with `data.query`,
    // condenses all of the results, and sorts them by potential usefulness.
    for (var dbid in geocoder.indexes) q.defer(phrasematch, geocoder.indexes[dbid], query, options);
    q.awaitAll(function(err, phrasematchResults) {
        if (err) return callback(err);
        if (options.stats) {
            stats.spatialmatch.time = +new Date;
            stats.phrasematch.time = +new Date - stats.phrasematch.time;
        }
        if (options.debug) {
            options.debug.phrasematch = {};
            for (var idx = 0; idx < phrasematchResults.length; idx++) {
                var id = geocoder.byidx[idx].id;
                options.debug.phrasematch[id] = {};
                for (var x = 0; x < phrasematchResults[idx].phrasematches.length; x++) {
                    var matched = phrasematchResults[idx].phrasematches[x];
                    var phraseText = matched.subquery.join(' ');
                    options.debug.phrasematch[id][phraseText] = matched.weight;
                }
            }
        }

        spatialmatch(queryData.query, phrasematchResults, options, spatialmatchComplete);
    });

    function spatialmatchComplete(err, matched) {
        if (err) return callback(err);

        if (options.stats) {
            stats.spatialmatch.time = +new Date - stats.spatialmatch.time;
            stats.spatialmatch.count = matched.results.length;
            stats.verifymatch.time = +new Date;
        }
        if (options.debug) {
            options.debug.spatialmatch = null;
            for (var x = 0; x < matched.results.length; x++) {
                var spatialmatch = matched.results[x];
                if (spatialmatch.covers[0].id !== options.debug.id) continue;
                options.debug.spatialmatch = spatialmatch;
                options.debug.spatialmatch_position = x;
            }
        }
        if (matched.waste && matched.waste.length) {
            queryData.waste = matched.waste.map(function(idxSet) {
                return idxSet.map(function(idx) { return geocoder.byidx[idx].id; });
            })
        }

<<<<<<< HEAD
        verifymatch(queryData.query, stats, geocoder, matched, options, function(err, contexts) {
            if (err) return callback(err);
            if (options.stats) {
                stats.verifymatch.time = +new Date - stats.verifymatch.time;
                stats.verifymatch.count = contexts.length;
            }
            if (options.debug) {
                options.debug.verifymatch = null;
                for (var x = 0; x < contexts.length; x++) {
                    if (contexts[x].features[0].id !== options.debug.extid) continue;
                    options.debug.verifymatch = contexts[x].features;
                    options.debug.verifymatch_position = x;
                }
            }

            queryData.features = [];
            try {
                for (var i = 0; i < contexts.length; i++) {
                    // use the display template appropriate to the language, if available
                    var index = geocoder.indexes[contexts[i].features[0].properties['carmen:index']];
                    var formats = { default: index.geocoder_format };
                    if (options.language) {
                        Object.keys(index).forEach(function(key) {
                            if (/^geocoder_format_/.exec(key)) {
                                formats[key.substr(16)] = index[key];
                            }
                        })
                    }

                    if (options.shard) {
                        // return fully-loaded features for shard combining
                        // add formats to each collection for later toFeature-ing
                        contexts[i]._formats = formats;
                        queryData.features.push(contexts[i]);
                    } else {
                        // format features into carmen geoJSON
                        var feature = ops.toFeature(contexts[i], formats, options.language, options.debug);
                        queryData.features.push(feature);
                    }
                }
            } catch (err) {
                return callback(err);
=======
        verifymatch(queryData.query, stats, geocoder, matched, options, finalize);
    }

    function finalize(err, contexts) {
        if (err) return callback(err);

        if (options.stats) {
            stats.verifymatch.time = +new Date - stats.verifymatch.time;
            stats.verifymatch.count = contexts.length;
        }

        if (options.debug) {
            options.debug.verifymatch = null;
            for (var x = 0; x < contexts.length; x++) {
                if (contexts[x][0].id !== options.debug.extid) continue;
                options.debug.verifymatch = contexts[x];
                options.debug.verifymatch_position = x;
>>>>>>> c78e1a54
            }
        }

        try {
            Object.assign(queryData, toFeatures(geocoder, contexts, options));
        } catch (err) {
            return callback(err);
        }

<<<<<<< HEAD
            if (!options.allow_dupes && !options.shard) queryData.features = dedupe(queryData.features);
=======
        if (options.stats) {
            stats.relev = contexts.length ? contexts[0]._relevance : 0;
            stats.time = (+new Date()) - stats.time;
            queryData.stats = stats;
        }
>>>>>>> c78e1a54

        if (options.debug) queryData.debug = options.debug;

<<<<<<< HEAD
            // record index names for each feature context
            if (options.indexes) {
                var contextIndexes = {};
                for (var k = 0; k < queryData.features.length; k++) {
                    for (var context_k = 0; context_k < contexts[k].features.length; context_k++)
                        contextIndexes[contexts[k].features[context_k].properties['carmen:index']] = true;
                }
                queryData.indexes = Object.keys(contextIndexes);
            }

            if (options.stats) {
                stats.relev = contexts.length ? contexts[0]._relevance : 0;
                stats.time = (+new Date()) - stats.time;
                queryData.stats = stats;
            }
            if (options.debug) queryData.debug = options.debug;
            queryData = ops.fixContext(queryData);
            return callback(null, queryData);
        });
=======
        return callback(null, queryData);
    }
}

/**
 * Takes an array of contexts and returns geojson features, recording
 * used indexes along the way. Any of our `raw contexts => final output`
 * logic will ideally end up here.
 *
 * @param {Carmen} geocoder A carmen object used to generate the results
 * @param {array} contexts A contexts array of results to convert to features
 * @param {object} options A geocoder query options object
 * @return {object}
 */
function toFeatures(geocoder, contexts, options) {
    var features = [];
    var indexes = {};

    for (var i = 0; i < contexts.length; i++) {
        var context = contexts[i];
        var index = geocoder.indexes[context[0].properties['carmen:index']];
        if (!filter.featureAllowed(index, context[0], options)) continue;

        // Convert this context array to a feature
        features.push(ops.toFeature(context, index.geocoder_format, options.language, options.languageMode, options.debug));

        // Record index usage for this feature
        if (options.indexes) for (var k = 0; k < context.length; k++) {
            indexes[context[k].properties['carmen:index']] = true;
        }
>>>>>>> c78e1a54
    }

    if (!options.allow_dupes) features = dedupe(features);

    if (options.limit) features = features.slice(0, options.limit);

    var data = { features: features };
    if (options.indexes) data.indexes = Object.keys(indexes);
    return data;
}
<|MERGE_RESOLUTION|>--- conflicted
+++ resolved
@@ -11,11 +11,8 @@
     constants = require('./constants'),
     dedupe = require('./util/dedupe'),
     errcode = require('err-code'),
-<<<<<<< HEAD
+    filter = require('./util/filter'),
     getQueryType = require('./queryType');
-=======
-    filter = require('./util/filter');
->>>>>>> c78e1a54
 
 module.exports = function(geocoder, query, options, callback) {
     options = options || {};
@@ -108,12 +105,14 @@
             return callback(errcode('BBox minY value cannot be greater than maxY value', 'EINVALID'));
     }
 
+    // // Allows user to search for specific ID
+    // var asId = termops.id(geocoder.bytype, query);
+    // if (asId) return idGeocode(geocoder, asId, options, callback);
     var tokenized = termops.tokenize(query, true);
 
     if (tokenized.length > constants.MAX_QUERY_TOKENS) {
         return callback(errcode('Query too long - ' + tokenized.length + '/' + constants.MAX_QUERY_TOKENS + ' tokens', 'EINVALID'));
     }
-
     var queryType = getQueryType(geocoder, query);
 
     if (queryType === 'id') {
@@ -149,7 +148,7 @@
         };
         for (var i = 0; i < features.length; i++) {
             if (!features[i]) continue;
-            var f = ops.toFeature({features: [features[i]]});
+            var f = ops.toFeature({ features: [features[i]]});
             f.relevance = 1;
             result.features.push(f);
         }
@@ -233,96 +232,28 @@
             stacks: options.stacks
         }, function(err, context) {
             if (err) return callback(err);
-<<<<<<< HEAD
-            splitContext(null, context);
-        });
-    }
-
-    //If multiple results are being returned, do not split context array
-    //and simply format for output. So [poi, poi, poi] => [[poi, place], [poi, place], [poi, place]]
-    function stackContext(err, contexts) {
-        queryData.features = [];
-        var contextIndexes = {};
-        for (var contexts_it = 0; contexts_it < contexts.length; contexts_it++) {
-            var context = contexts[contexts_it];
-            // First check if context has any features after filters have been applied
-            if (context.features.length) {
-                context._relevance = 1;
-
-                // use the display template appropriate to the language, if available
-                var index = geocoder.indexes[context.features[0].properties['carmen:index']];
-                var formats = { default: index.geocoder_format };
-                if (options.language) formats[options.language] = index['geocoder_format_' + options.language];
-                queryData.features.push(ops.toFeature(context, formats, options.language, options.debug));
-
-                // record index names
-                if (options.indexes) contextIndexes[context.features[0].properties['carmen:index']] = true;
-            }
-        }
-        if (options.indexes) queryData.indexes = Object.keys(contextIndexes);
-
-        queryData = ops.fixContext(queryData);
-
-        return callback(null, queryData);
-=======
             //If a single result is being returned, split the context array into
             //each of its compenents. So [poi, place, country]
             // => [[poi, place, country], [place, country], [country]]
             var contexts = [];
-            while (context.length) {
-                var clone = context.slice(0);
+            while (context.features.length) {
+                var clone = {};
+                clone.features = context.features.slice(0);
                 clone._relevance = 1;
                 contexts.push(clone);
-                context.shift();
+                context.features.shift();
             }
             finalize(null, contexts);
         });
->>>>>>> c78e1a54
     }
 
     function finalize(err, contexts) {
         try {
-<<<<<<< HEAD
-            while (context.features.length) {
-                // filter context results by types if specified.
-                if (options.parentTypes) {
-                    var type = context.features[0].properties['carmen:extid'].split('.')[0];
-                    if (options.parentTypes.indexOf(type) === -1) {
-                        context.features.shift();
-                        continue;
-                    }
-                }
-                // use the display template appropriate to the language, if available
-                var index = geocoder.indexes[context.features[0].properties['carmen:index']];
-                var formats = { default: index.geocoder_format };
-                if (options.language) {
-                    Object.keys(index).forEach(function(key) {
-                        if (/^geocoder_format_/.exec(key)) {
-                            formats[key.substr(16)] = index[key];
-                        }
-                    })
-                }
-                queryData.features.push(ops.toFeature(context, formats, options.language, options.debug));
-
-                // record index names
-                if (options.indexes) contextIndexes[context.features[0].properties['carmen:index']] = true;
-
-                context.features.shift();
-            }
-        } catch (err) {
-            return callback(err);
-        }
-
-        if (options.indexes) queryData.indexes = Object.keys(contextIndexes);
-
-        queryData = ops.fixContext(queryData);
-
-=======
             Object.assign(queryData, toFeatures(geocoder, contexts, options));
         } catch (err) {
             return callback(err);
         }
->>>>>>> c78e1a54
+        queryData = ops.fixContext(queryData);
         return callback(null, queryData);
     }
 }
@@ -411,50 +342,6 @@
             })
         }
 
-<<<<<<< HEAD
-        verifymatch(queryData.query, stats, geocoder, matched, options, function(err, contexts) {
-            if (err) return callback(err);
-            if (options.stats) {
-                stats.verifymatch.time = +new Date - stats.verifymatch.time;
-                stats.verifymatch.count = contexts.length;
-            }
-            if (options.debug) {
-                options.debug.verifymatch = null;
-                for (var x = 0; x < contexts.length; x++) {
-                    if (contexts[x].features[0].id !== options.debug.extid) continue;
-                    options.debug.verifymatch = contexts[x].features;
-                    options.debug.verifymatch_position = x;
-                }
-            }
-
-            queryData.features = [];
-            try {
-                for (var i = 0; i < contexts.length; i++) {
-                    // use the display template appropriate to the language, if available
-                    var index = geocoder.indexes[contexts[i].features[0].properties['carmen:index']];
-                    var formats = { default: index.geocoder_format };
-                    if (options.language) {
-                        Object.keys(index).forEach(function(key) {
-                            if (/^geocoder_format_/.exec(key)) {
-                                formats[key.substr(16)] = index[key];
-                            }
-                        })
-                    }
-
-                    if (options.shard) {
-                        // return fully-loaded features for shard combining
-                        // add formats to each collection for later toFeature-ing
-                        contexts[i]._formats = formats;
-                        queryData.features.push(contexts[i]);
-                    } else {
-                        // format features into carmen geoJSON
-                        var feature = ops.toFeature(contexts[i], formats, options.language, options.debug);
-                        queryData.features.push(feature);
-                    }
-                }
-            } catch (err) {
-                return callback(err);
-=======
         verifymatch(queryData.query, stats, geocoder, matched, options, finalize);
     }
 
@@ -469,12 +356,12 @@
         if (options.debug) {
             options.debug.verifymatch = null;
             for (var x = 0; x < contexts.length; x++) {
-                if (contexts[x][0].id !== options.debug.extid) continue;
+                if (contexts[x].features[0].id !== options.debug.extid) continue;
                 options.debug.verifymatch = contexts[x];
                 options.debug.verifymatch_position = x;
->>>>>>> c78e1a54
-            }
-        }
+            }
+        }
+
 
         try {
             Object.assign(queryData, toFeatures(geocoder, contexts, options));
@@ -482,39 +369,15 @@
             return callback(err);
         }
 
-<<<<<<< HEAD
-            if (!options.allow_dupes && !options.shard) queryData.features = dedupe(queryData.features);
-=======
+
         if (options.stats) {
             stats.relev = contexts.length ? contexts[0]._relevance : 0;
             stats.time = (+new Date()) - stats.time;
             queryData.stats = stats;
         }
->>>>>>> c78e1a54
 
         if (options.debug) queryData.debug = options.debug;
 
-<<<<<<< HEAD
-            // record index names for each feature context
-            if (options.indexes) {
-                var contextIndexes = {};
-                for (var k = 0; k < queryData.features.length; k++) {
-                    for (var context_k = 0; context_k < contexts[k].features.length; context_k++)
-                        contextIndexes[contexts[k].features[context_k].properties['carmen:index']] = true;
-                }
-                queryData.indexes = Object.keys(contextIndexes);
-            }
-
-            if (options.stats) {
-                stats.relev = contexts.length ? contexts[0]._relevance : 0;
-                stats.time = (+new Date()) - stats.time;
-                queryData.stats = stats;
-            }
-            if (options.debug) queryData.debug = options.debug;
-            queryData = ops.fixContext(queryData);
-            return callback(null, queryData);
-        });
-=======
         return callback(null, queryData);
     }
 }
@@ -535,24 +398,32 @@
 
     for (var i = 0; i < contexts.length; i++) {
         var context = contexts[i];
-        var index = geocoder.indexes[context[0].properties['carmen:index']];
-        if (!filter.featureAllowed(index, context[0], options)) continue;
-
-        // Convert this context array to a feature
-        features.push(ops.toFeature(context, index.geocoder_format, options.language, options.languageMode, options.debug));
+        var index = geocoder.indexes[context.features[0].properties['carmen:index']];
+        if (!filter.featureAllowed(index, context.features[0], options)) continue;
+
+        if (options.shard) {
+            contexts[i]._formats = index.geocoder_format;
+            features.push(contexts[i]);
+        } else {
+            // Convert this context array to a feature
+            features.push(ops.toFeature(context, index.geocoder_format, options.language, options.languageMode, options.debug));
+        }
 
         // Record index usage for this feature
-        if (options.indexes) for (var k = 0; k < context.length; k++) {
-            indexes[context[k].properties['carmen:index']] = true;
-        }
->>>>>>> c78e1a54
-    }
-
-    if (!options.allow_dupes) features = dedupe(features);
+        if (options.indexes) for (var k = 0; k < context.features.length; k++) {
+            indexes[context.features[k].properties['carmen:index']] = true;
+        }
+    }
+
+    if (!options.allow_dupes && !options.shard) features = dedupe(features);
 
     if (options.limit) features = features.slice(0, options.limit);
 
     var data = { features: features };
     if (options.indexes) data.indexes = Object.keys(indexes);
+
+    if (!options.shard) {
+        data = ops.fixContext(data);
+    }
     return data;
 }
