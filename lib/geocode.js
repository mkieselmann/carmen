var ops = require('./util/ops'),
    phrasematch = require('./phrasematch'),
    context = require('./context'),
    termops = require('./util/termops'),
    spatialmatch = require('./spatialmatch'),
    verifymatch = require('./verifymatch'),
    queue = require('d3-queue').queue,
    feature = require('./util/feature'),
    token = require('./util/token'),
<<<<<<< HEAD
    cl = require('./util/closest-lang');
=======
    mu = require('model-un'),
    constants = require('./constants');
>>>>>>> 8b5d4987
var dedupe = require('./util/dedupe');
var errcode = require('err-code');

module.exports = function(geocoder, query, options, callback) {
    options = options || {};
    options.stats = options.stats || false;
    options.debug = options.debug ? {
        id: termops.feature(options.debug),
        extid: options.debug
    } : false;
    options.allow_dupes = options.allow_dupes || false;
    options.indexes = options.indexes || false;
    options.autocomplete = options.autocomplete === undefined ? true : options.autocomplete;
    options.bbox = options.bbox || false;

    //Limit query length
    if (query.length > constants.MAX_QUERY_CHARS) {
        return callback(errcode('Query too long - ' + query.length + '/' + constants.MAX_QUERY_CHARS + ' characters', 'EINVALID'));
    }

    // Types option
    if (options.types) {
        if (!Array.isArray(options.types) || options.types.length < 1)
            return callback(errcode('options.types must be an array with at least 1 type', 'EINVALID'));

        var l = options.types.length;
        var acceptableTypes = Object.keys(geocoder.bytype).concat(Object.keys(geocoder.bysubtype));
        while (l--) {
            if (acceptableTypes.indexOf(options.types[l]) === -1) {
                return callback(errcode('Type "' + options.types[l] + '" is not a known type. Must be one of: ' + acceptableTypes.join(', '), 'EINVALID'));
            } else {
                //remove any cases like poi and poi.landmark
                var subtypeAndTypeExist = geocoder.bytype[options.types[l]] && ((options.types).toString().indexOf(options.types[l]) != l);
                var subtypeIndexWhenTypeExists = subtypeAndTypeExist ? (options.types).toString().indexOf(options.types[l]) : -1;
                if (subtypeAndTypeExist) {
                    options.types.splice(subtypeIndexWhenTypeExists, 1);
                }
            }
        }
    }

    // Stacks option
    if (options.stacks) {
        if (!Array.isArray(options.stacks) || options.stacks.length < 1)
            return callback(errcode('options.stacks must be an array with at least 1 stack', 'EINVALID'));
        var k = options.stacks.length;
        while (k--) if (!geocoder.bystack[options.stacks[k]])
            return callback(errcode('Stack "' + options.stacks[k] + '" is not a known stack. Must be one of: ' + Object.keys(geocoder.bystack).join(', '), 'EINVALID'));
    }

    //Proximity is currently not enabled
    if (options.proximity) {
        if (!options.proximity instanceof Array || options.proximity.length !== 2)
            return callback(errcode('Proximity must be an array in the form [lon, lat]', 'EINVALID'));
        if (isNaN(options.proximity[0]) || options.proximity[0] < -180 || options.proximity[0] > 180)
            return callback(errcode('Proximity lon value must be a number between -180 and 180', 'EINVALID'));
        if (isNaN(options.proximity[1]) || options.proximity[1] < -90 || options.proximity[1] > 90)
            return callback(errcode('Proximity lat value must be a number between -90 and 90', 'EINVALID'));
    }

    // check that language code is valid
    if (options.language) {
        if (!cl.hasLanguage(options.language)) return callback(errcode('\'' + options.language + '\' is not a valid language code', 'EINVALID'));
    }

    // bbox option
    if (options.bbox) {
        // check if valid bbox
        if (!options.bbox instanceof Array || options.bbox.length !== 4)
            return callback(errcode('BBox is not valid. Must be an array of format [minX, minY, maxX, maxY]', 'EINVALID'));
        if (isNaN(options.bbox[0]) || options.bbox[0] < -180 || options.bbox[0] > 180)
            return callback(errcode('BBox minX value must be a number between -180 and 180', 'EINVALID'));
        if (isNaN(options.bbox[1]) || options.bbox[1] < -90 || options.bbox[1] > 90)
            return callback(errcode('BBox minY value must be a number between -90 and 90', 'EINVALID'));
        if (isNaN(options.bbox[2]) || options.bbox[2] < -180 || options.bbox[2] > 180)
            return callback(errcode('BBox maxX value must be a number between -180 and 180', 'EINVALID'));
        if (isNaN(options.bbox[3]) || options.bbox[3] < -90 || options.bbox[3] > 90)
            return callback(errcode('BBox maxY value must be a number between -90 and 90', 'EINVALID'));
        if (options.bbox[0] > options.bbox[2])
            return callback(errcode('BBox minX value cannot be greater than maxX value', 'EINVALID'));
        if (options.bbox[1] > options.bbox[3])
            return callback(errcode('BBox minY value cannot be greater than maxY value', 'EINVALID'));
    }

    // Allows user to search for specific ID
    var asId = termops.id(geocoder.bytype, query);
    if (asId) return idGeocode(geocoder, asId, options, callback);

    // Reverse geocode: lon,lat pair. Provide the context for this location.
    var tokenized = termops.tokenize(query, true);

    if (tokenized.length > constants.MAX_QUERY_TOKENS) {
        return callback(errcode('Query too long - ' + tokenized.length + '/' + constants.MAX_QUERY_TOKENS + ' tokens', 'EINVALID'));
    }

    if (tokenized.length === 2 &&
        'number' === typeof tokenized[0] &&
        'number' === typeof tokenized[1]) {
        return reverseGeocode(geocoder, tokenized, options, callback);
    }

    // Forward geocode.
    return forwardGeocode(geocoder, query, options, callback);
};

function idGeocode(geocoder, asId, options, callback) {
    var q = queue(5);
    var extid = asId.dbname + '.' + asId.id;
    var indexes = geocoder.bytype[asId.dbname];
    for (var i = 0; i < indexes.length; i++) {
        q.defer(function(source, id, done) {
            feature.getFeatureById(source, id, function(err, data) {
                if (err) return done(err);
                if (!data) return done();
                data.properties['carmen:extid'] = extid;
                done(null, data);
            });
        }, indexes[i], asId.id);
    }
    q.awaitAll(function(err, features) {
        if (err) return callback(err);
        var result = {
            "type": "FeatureCollection",
            "query": [extid],
            "features": []
        };
        for (var i = 0; i < features.length; i++) {
            if (!features[i]) continue;
            var f = ops.toFeature([features[i]]);
            f.relevance = 1;
            result.features.push(f);
        }
        return callback(null, result);
    });
}

function reverseGeocode(geocoder, tokenized, options, callback) {
    if (options.limit && options.types && options.types.length === 1) {
        options.limit = options.limit > 5 ? 5 : options.limit;
    } else if (options.limit > 1) {
        return callback(errcode('limit must be combined with a single type parameter when reverse geocoding', 'EINVALID'));
    }

    if (options.types)
        options.parentTypes = options.types.map(function(t) {
            return t.split('.')[0];
        });

    // set a maxidx to limit context i/o to only allowed types and their
    // parent features. When a types filter is present this limits maxidx
    // to a lower number. When there's no types filter this allows all
    // indexes to do i/o.
    var maxidx = 0;
    for (var type in geocoder.bytype) {
        if (options.types && options.parentTypes.indexOf(type) === -1)
            continue;
        for (var i = 0; i < geocoder.bytype[type].length; i++)
            maxidx = Math.max(maxidx, geocoder.bytype[type][i].idx + 1);
    }
    var queryData = {
        type: 'FeatureCollection',
        query: tokenized
    };

    if (options.limit > 1) {
        context.nearest(geocoder, queryData.query[0], queryData.query[1], options.types[0], options.limit, function(err, feats) {
            if (err) return callback(err);

            var q = queue();

            for (var feat_it = 0; feat_it < feats.length; feat_it++) {
                var coords = feats[feat_it];
                q.defer(context, geocoder, coords[0], coords[1], {
                    full: true,
                    types: options.types,
                    stacks: options.stacks,
                    targetFeature: [coords.source_id, coords.tmpid]
                });
            }

            q.awaitAll(function(err, contexts) {
                if (err) return callback(err);

                // deduplicate contexts, respecting the fact that
                // address features are allowed multiple contexts
                var observedIds = [];
                var dedupedContexts = [];
                for (var context_i = 0; context_i < contexts.length; context_i++) {
                    var feat = contexts[context_i][0];
                    if (!feat) continue;
                    if (feat.properties && feat.properties['carmen:tmpid']) {
                        var dedupeId = feat.properties['carmen:tmpid'] + '-' + (feat.properties['carmen:address'] || '');
                        if (observedIds.indexOf(dedupeId) !== -1)
                            continue;
                        observedIds.push(dedupeId);
                    }
                    dedupedContexts.push(contexts[context_i]);
                }

                stackContext(null, dedupedContexts);
            });
        });
    } else {
        context(geocoder, queryData.query[0], queryData.query[1], {
            full: true,
            maxidx: maxidx,
            types: options.types,
            stacks: options.stacks
        }, function(err, context) {
            if (err) return callback(err);
            splitContext(null, context);
        });
    }

    //If multiple results are being returned, do not split context array
    //and simply format for output. So [poi, poi, poi] => [[poi, place], [poi, place], [poi, place]]
    function stackContext(err, contexts) {
        queryData.features = [];
        var contextIndexes = {};
        for (var contexts_it = 0; contexts_it < contexts.length; contexts_it++) {
            var context = contexts[contexts_it];
            // First check if context has any features after filters have been applied
            if (context.length) {
                context._relevance = 1;

                // use the display template appropriate to the language, if available
                var index = geocoder.byidx[context[0].properties['carmen:dbidx']];
                var formats = { default: index.geocoder_format };
                if (options.language) formats[options.language] = index['geocoder_format_' + options.language];
                queryData.features.push(ops.toFeature(context, formats, options.language));

                // record index names
                if (options.indexes) contextIndexes[geocoder.byidx[context[0].properties['carmen:dbidx']].id] = true;
            }
        }

        if (options.indexes) queryData.indexes = Object.keys(contextIndexes);

        return callback(null, queryData);
    }

    //If a single result is being returned, split the context array into
    //each of its compenents. So [poi, place, country]
    // => [[poi, place, country], [place, country], [country]]
    function splitContext(err, context) {
        context._relevance = 1;
        queryData.features = [];
        var contextIndexes = {};
        try {
            while (context.length) {
                // filter context results by types if specified.
                if (options.parentTypes) {
                    var type = context[0].properties['carmen:extid'].split('.')[0];
                    if (options.parentTypes.indexOf(type) === -1) {
                        context.shift();
                        continue;
                    }
                }
                // use the display template appropriate to the language, if available
                var index = geocoder.byidx[context[0].properties['carmen:dbidx']];
                var formats = { default: index.geocoder_format };
                if (options.language) {
                    Object.keys(index).forEach(function(key) {
                        if (/^geocoder_format_/.exec(key)) {
                            formats[key.substr(16)] = index[key];
                        }
                    })
                }
                queryData.features.push(ops.toFeature(context, formats, options.language));

                // record index names
                if (options.indexes) contextIndexes[geocoder.byidx[context[0].properties['carmen:dbidx']].id] = true;

                context.shift();
            }
        } catch (err) {
            return callback(err);
        }

        if (options.indexes) queryData.indexes = Object.keys(contextIndexes);

        return callback(null, queryData);
    }
}

function forwardGeocode(geocoder, query, options, callback) {
    options.limit = options.limit ? (options.limit > 10 ? 10 : options.limit) : 5;
    query = token.replaceToken(geocoder.replacer, query);
    var queryData = {
        type: 'FeatureCollection',
        query: termops.tokenize(query)
    };
    var q = queue(5);

    var stats;
    if (options.stats) {
        stats = {};
        stats.time = +new Date();
        stats.phrasematch = {};
        stats.spatialmatch = {};
        stats.verifymatch = {};
        stats.phrasematch.time = +new Date();
    }

    // set an allowed_idx hash to limit spatialmatch stack i/o only to features
    // that are allowed by options.types.
    options.allowed_idx = {};
    for (var type in geocoder.bytype) {
        if (options.types && options.types.indexOf(type) === -1) continue;
        for (var i = 0; i < geocoder.bytype[type].length; i++) {
            options.allowed_idx[geocoder.bytype[type][i].idx] = true;
        }
    }

    for (var subtype in geocoder.bysubtype) {
        if (options.types && options.types.indexOf(subtype) === -1) continue;
        for (var st = 0; st < geocoder.bysubtype[subtype].length; st++) {
            options.allowed_idx[geocoder.bysubtype[subtype][st].idx] = true;
        }
    }

    // search runs `geocoder.search` over each backend with `data.query`,
    // condenses all of the results, and sorts them by potential usefulness.
    for (var dbid in geocoder.indexes) q.defer(phrasematch, geocoder.indexes[dbid], query, options);
    q.awaitAll(function(err, phrasematches) {
        if (err) return callback(err);
        if (options.stats) {
            stats.spatialmatch.time = +new Date;
            stats.phrasematch.time = +new Date - stats.phrasematch.time;
        }
        if (options.debug) {
            options.debug.phrasematch = {};
            for (var idx = 0; idx < phrasematches.length; idx++) {
                var id = geocoder.byidx[idx].id;
                options.debug.phrasematch[id] = {};
                for (var x = 0; x < phrasematches[idx].length; x++) {
                    var matched = phrasematches[idx][x];
                    var phraseText = matched.join(' ');
                    options.debug.phrasematch[id][phraseText] = matched.weight;
                }
            }
        }

        spatialmatch(queryData.query, phrasematches, options, spatialmatchComplete);
    });

    function spatialmatchComplete(err, matched) {
        if (err) return callback(err);

        if (options.stats) {
            stats.spatialmatch.time = +new Date - stats.spatialmatch.time;
            stats.spatialmatch.count = matched.results.length;
            stats.verifymatch.time = +new Date;
        }
        if (options.debug) {
            options.debug.spatialmatch = null;
            for (var x = 0; x < matched.results.length; x++) {
                if (matched.results[x][0].id !== options.debug.id) continue;
                options.debug.spatialmatch = matched.results[x];
                options.debug.spatialmatch_position = x;
            }
        }
        if (matched.waste && matched.waste.length) {
            queryData.waste = matched.waste.map(function(idxSet) {
                return idxSet.map(function(idx) { return geocoder.byidx[idx].id; });
            })
        }

        verifymatch(queryData.query, stats, geocoder, matched, options, function(err, contexts) {
            if (err) return callback(err);
            if (options.stats) {
                stats.verifymatch.time = +new Date - stats.verifymatch.time;
                stats.verifymatch.count = contexts.length;
            }
            if (options.debug) {
                options.debug.verifymatch = null;
                for (var x = 0; x < contexts.length; x++) {
                    if (contexts[x][0].id !== options.debug.extid) continue;
                    options.debug.verifymatch = contexts[x];
                    options.debug.verifymatch_position = x;
                }
            }

            queryData.features = [];
            try {
                for (var i = 0; i < contexts.length; i++) {
                    // use the display template appropriate to the language, if available
                    var index = geocoder.byidx[contexts[i][0].properties['carmen:dbidx']];
                    var formats = { default: index.geocoder_format };
                    if (options.language) {
                        Object.keys(index).forEach(function(key) {
                            if (/^geocoder_format_/.exec(key)) {
                                formats[key.substr(16)] = index[key];
                            }
                        })
                    }
                    var feature = ops.toFeature(contexts[i], formats, options.language);
                    queryData.features.push(feature);
                }
            } catch (err) {
                return callback(err);
            }

            if (!options.allow_dupes) queryData.features = dedupe(queryData.features);

            queryData.features = queryData.features.slice(0, options.limit);

            // record index names for each feature context
            if (options.indexes) {
                var contextIndexes = {};
                for (var k = 0; k < queryData.features.length; k++) {
                    for (var context_k = 0; context_k < contexts[k].length; context_k++)
                        contextIndexes[geocoder.byidx[contexts[k][context_k].properties['carmen:dbidx']].id] = true;
                }
                queryData.indexes = Object.keys(contextIndexes);
            }

            if (options.stats) {
                stats.relev = contexts.length ? contexts[0]._relevance : 0;
                stats.time = (+new Date()) - stats.time;
                queryData.stats = stats;
            }
            if (options.debug) queryData.debug = options.debug;
            return callback(null, queryData);
        });
    }
}<|MERGE_RESOLUTION|>--- conflicted
+++ resolved
@@ -7,12 +7,9 @@
     queue = require('d3-queue').queue,
     feature = require('./util/feature'),
     token = require('./util/token'),
-<<<<<<< HEAD
     cl = require('./util/closest-lang');
-=======
     mu = require('model-un'),
     constants = require('./constants');
->>>>>>> 8b5d4987
 var dedupe = require('./util/dedupe');
 var errcode = require('err-code');
 
