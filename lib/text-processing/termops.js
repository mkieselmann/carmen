--- conflicted
+++ resolved
@@ -514,40 +514,32 @@
             }
 
             for (const key of keys) {
-<<<<<<< HEAD
                 let set = indexableText.get(key);
                 if (!set) {
                     set = new Set();
                     indexableText.set(key, set);
                 }
                 for (const language of langs) set.add(language);
-
+                // if (variant.reduceRelevance) {
+                //     indexableText[key].reduceRelevance = variant.reduceRelevance;
+                // }
                 if (!indexableHashes.has(key)) {
                     indexableHashes.set(key, hash);
-=======
-                indexableText[key] = indexableText[key] || new Set();
-                for (const language of langs) indexableText[key].add(language);
-                if (variant.reduceRelevance) {
-                    indexableText[key].reduceRelevance = variant.reduceRelevance;
->>>>>>> 10fecb14
                 }
             }
         }
     }
 
     const output = [];
-<<<<<<< HEAD
     for (const phrase of indexableText.keys()) {
         const obj = { tokens: phrase.split(' '), languages: Array.from(indexableText.get(phrase)), hash: indexableHashes.get(phrase) };
         output.push(obj);
     }
-=======
-    Object.keys(indexableText).forEach((phrase) => {
-        const obj = { tokens: phrase.split(' '), languages: Array.from(indexableText[phrase]), reduceRelevance: indexableText[phrase].reduceRelevance };
-        output.push(obj);
-    });
-
->>>>>>> 10fecb14
+    // TODO
+    // Object.keys(indexableText).forEach((phrase) => {
+    //     const obj = { tokens: phrase.split(' '), languages: Array.from(indexableText[phrase]), reduceRelevance: indexableText[phrase].reduceRelevance };
+    //     output.push(obj);
+    // });
     return output;
 }
 
