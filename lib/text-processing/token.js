'use strict';
const removeDiacritics = require('./remove-diacritics');
const XRegExp = require('xregexp');
const WORD_BOUNDARY = require('../constants.js').WORD_BOUNDARY;

/**
 * An individual pattern-based replacement configuration.
 *
 * @access public
 *
 * @typedef {Object} ReplaceRule
 * @property {boolean} named - does the pattern use a named capturing group?
 * @property {RegExp} from - pattern to match in a string
 * @property {RegExp|false} fromLastWord - if from is a simple token replacement,
 * pattern to detect if the last word has been simple token replaced. False for complex
 * token replacements.
 * @property {string} to - replacement string (possibly including group references)
 * @property {boolean} inverse - include the opposite tokenization
 */


/**
 * Create a per-token replacer
 *
 * @access public
 * @name createReplacer
 *
 * @param {object} word_replacement - tokens and a boolean value which suggests whether a word_replacement is simple or complex
 * @param {object} inverseOpts - options for inverting token replacements
 * @param {object} inverseOpts.includeUnambiguous - options for
 * @returns {Array<ReplaceRule>} an array of replace rules
 */
module.exports.createReplacer = function(word_replacement, inverseOpts) {
    // opts
    inverseOpts = inverseOpts || {};
    inverseOpts.includeUnambiguous = inverseOpts.includeUnambiguous || false;

    const replacers = [];
    const isInverse = {};
    const isCustom = {};

    for (var i = 0; i < word_replacement.length; i++) {
        word_replacement[i] = JSON.parse(JSON.stringify(word_replacement[i]));
        if (inverseOpts.includeUnambiguous) {
            // only attempt to inverse if it is not a simple token replacement
            const tos = {};
            if (word_replacement[i] && word_replacement[i].simple === false) {
                    let to, from;
                    if (typeof word_replacement[i].tokens.to == 'object') {
                        to = word_replacement[i].tokens.to.text;
                        from = JSON.parse(JSON.stringify(word_replacement[i].tokens.to));
                        from.text = word_replacement[i].tokens.from;
                    } else {
                        from = word_replacement[i].tokens.from;
                        to = word_replacement[i].tokens.to;
                    }
                    if (tos[to]) {
                        tos[to].push(from);
                    } else {
                        tos[to] = [from];
                    }
            }
            for (const to in tos) {
                if (tos[to].length === 1 && !word_replacement[i][to] && ! to.match(/[\(\)\$]/)) {
                    const clone = JSON.parse(JSON.stringify(tos[to][0]));
                    word_replacement[i][to] = clone;
                    isInverse[to] = true;
                }
            }
        }
        if (inverseOpts.custom) {
            for (const token in inverseOpts.custom) {
                word_replacement[i][token] = inverseOpts.custom[token];
                isInverse[token] = true;
            }
        }
<<<<<<< HEAD

        let from, orig_to;
        if (Object.keys(word_replacement[i]).length > 0) {
            from = word_replacement[i].tokens.from; // normalize expanded
            orig_to = word_replacement[i].tokens.to;
=======
    }
    if (inverseOpts.custom) {
        for (const token in inverseOpts.custom) {
            tokens[token] = inverseOpts.custom[token];
            isInverse[token] = true;
            isCustom[token] = true;
>>>>>>> 5764504e
        }

        let replacementOpts = {};
        if (typeof orig_to == 'object' && orig_to.text) {
            replacementOpts = orig_to;
            orig_to = orig_to.text;
        }

        const inverse = !!isInverse[from];

        for (let u = 0; u < 2; u++) {
            // first add the non-unidecoded version to the token replacer, then,
            // if unidecode changes the string, add it again
            if (u) {
                const stripped = removeDiacritics(from);
                if (from === stripped || replacementOpts.skipDiacriticStripping) {
                    continue;
                } else {
                    from = stripped;
                }
            }

            const entry = {};
            const parsedFrom = new XRegExp(from);
            entry.named = (parsedFrom.xregexp.captureNames !== null);

            // ensure that named groups are all or nothing; otherwise we have order problems
            if (entry.named && parsedFrom.xregexp.captureNames.some((captureName) => { return captureName === null; })) {
                throw new Error('Cannot process \'%s\'; must use either named or numbered capture groups, not both', from);
            }
            // true if the regex rule replaces part of the matched word,
            // substrings wherever they appear in the word,
            // or uses a custom replacement function
            const complex = (replacementOpts.skipBoundaries ||
                (typeof orig_to == 'string' && /\$(\d+|{\w+})/.test(orig_to)) ||
                isCustom[token]) ||
                false;

            if (entry.named) {
                entry.from = new XRegExp(
                    '(?<tokenBeginning>' + WORD_BOUNDARY + '|^)' +
                    from.replace('.', '\\.') +
                    '(?<tokenEnding>' + WORD_BOUNDARY + '|$)',
                    'gi');
                entry.fromLastWord = complex ? false :
                    new XRegExp(
                        '(?<tokenBeginning>' + WORD_BOUNDARY + '|^)' +
                        from.replace('.', '\\.') +
                        '(?<tokenEnding>' + WORD_BOUNDARY + '*)$',
                        'i');
                entry.to = typeof orig_to == 'string' ? '${tokenBeginning}' + orig_to + '${tokenEnding}' : orig_to;
            } else {
                entry.from = new RegExp(
                    (replacementOpts.skipBoundaries ? '' : '(' + WORD_BOUNDARY + '|^)') +
                    from.replace('.', '\\.') +
                    (replacementOpts.skipBoundaries ? '' : '(' + WORD_BOUNDARY + '|$)'),
                    'gi');
<<<<<<< HEAD
=======
                entry.fromLastWord = complex ? false :
                    new RegExp(
                        '(' + WORD_BOUNDARY + '|^)' +
                        from.replace('.', '\\.') +
                        '(' + WORD_BOUNDARY + '*)$',
                        'i');
>>>>>>> 5764504e
                // count groups in original regex, using the trick from https://stackoverflow.com/a/16046903
                const count = new RegExp(from + '|').exec('').length - 1;

                // increment replacements indexes in `to`
                if (typeof orig_to == 'string' && !replacementOpts.skipBoundaries) {
                    const new_to = orig_to.replace(/\$(\d+)/g, (str, index) => {
                        return '$' + (parseInt(index) + 1).toString();
                    });

                    entry.to = '$1' + new_to + '$' + (count + 2).toString(); // normalize abbrev
                } else {
                    entry.to = orig_to; // normalize abbrev
                }
            }
            entry.inverse = inverse;
            replacers.push(entry);
        }
    }
    return replacers;
};

/**
 * Replace tokens in a given string
 *
 * @param {Array} tokens - an array of token replacement regex rules
 * @param {String} query - a query string
 * @returns {Object} - replacement object containing a query property, the
 * token-replaced query and boolean indicating
 * whether the last word in the query was replaced or not
 */
module.exports.replaceToken = function(tokens, query) {
    let abbr = query;
    let lastWord = false;
    for (const token of tokens) {
        abbr = abbr.trim();
        if (!lastWord && token.fromLastWord && abbr.match(token.fromLastWord))
            lastWord = true;
        if (token.named)
            abbr = XRegExp.replace(abbr, token.from, token.to);
        else
            abbr = abbr.replace(token.from, token.to);
    }
    return { query: abbr, lastWord: lastWord };
};

module.exports.enumerateTokenReplacements = function(tokens, query) {
    // maintain two lists of the output, one ordered (because the order matters)
    // and one set, so we can easily test to see if the new string is one we've
    // seen before

    const out = [query.trim()];
    const outSet = tokens.inverse ? new Set([query.trim().toLowerCase()]) : new Set();

    for (const token of tokens) {
        for (let i = 0; i < out.length; i++) {
            // escape hatch on the check to make sure we don't run away with infinite recursion
            if (i > 64) break;

            // we want to enumerate each possible replacement of each token, unless it's an XRegExp, where this whole trick doesn't work
            const occurrenceCount = token.named ? 1 : (out[i].match(token.from) || []).length;

            // we add replacements before the string we replaced into for most replacements
            // because it's "more canonical" I guess? unless the token is inverse
            // in which case we add it after since the text we have is the canonical text
            let insertPos = token.inverse ? i + 1 : i;
            let replaced;

            // Optimized code path if there's only one occurrence of `from`
            // Does not need to support positional replacement
            if (occurrenceCount === 1) {
                if (token.named) {
                    replaced = XRegExp.replace(out[i], token.from, token.to);
                } else {
                    replaced = out[i].replace(token.from, token.to);
                }
                if (replaced !== out[i] && !outSet.has(replaced.toLowerCase())) {
                    out.splice(insertPos, 0, replaced);
                    outSet.add(replaced.toLowerCase());
                    out.splice(out.indexOf(query.trim()));
                }
                continue;
            }

            // More expensive code path for supporting positional replacement
            for (let j = 0; j < occurrenceCount; j++) {
                let occurrence = 0;

                replaced = out[i].replace(token.from, function(match) {
                    let out;
                    if (occurrence === j) {
                        const args = Array.from(arguments);
                        out = typeof token.to == 'function' ?
                            token.to.apply(this, args) :
                            // this replaces the '$n' params with the parenthesized matches
                            token.to.replace(/\$(\d)/g, (match, p1) => {
                                const group = parseInt(p1);
                                return group < (args.length - 2) ? args[parseInt(p1)] : '';
                            });
                    } else {
                        out = match;
                    }
                    occurrence++;
                    return out;
                });
                if (replaced !== out[i] && !outSet.has(replaced.toLowerCase())) {
                    out.splice(insertPos, 0, replaced);
                    outSet.add(replaced.toLowerCase());
                    insertPos++;
                }
            }
        }
    }
    return out;
};


/**
 * A mapping from patterns (keys) to replacements (values).
 *
 *   - The patterns are used in {@link createGlobalReplacer} to create `XRegExp`s (case-insensitive)
 *   - Patterns can match anywhere in a string, regardless of whether the match is a full word, multiple words, or part of a word.
 *   - Matching substrings are replaced with the associated replacement
 *
 * This map is used on input strings at both query and index time.
 *
 * **Example use case: Abbreviating multiple words:**
 *
 * There are a lot of different ways to write "post office box" in US Addresses. You can normalize them with a pattern replace entry:
 *
 * ```javascript
 * patternReplaceMap = {
 *     "\\bP\\.?\\ ?O\\.? Box ([0-9]+)\\b": " pob-$1 "
 * }
 *
 * // "P.O. Box 985" -> "pob-985"
 * // "PO Box 985"   -> "pob-985"
 * // "p.o. box 985" -> "pob-985"
 * ```
 *
 * @typedef {Object<string, string>} PatternReplaceMap
 * @access public
 */

/**
 * Create an array of {@link ReplaceRule}s from a {@link PatternReplaceMap}.
 *
 * @access public
 * @name createGlobalReplacer
 *
 * @param {PatternReplaceMap} tokens - a pattern-based string replacement specification
 * @returns {Array<ReplaceRule>} an array of rules for replacing substrings
 */
module.exports.createGlobalReplacer = function(tokens) {
    const replacers = [];

    for (const token in tokens) {
        const from = token;
        const to = tokens[token];

        const entry = {
            named: false,
            from: new RegExp(from, 'gi'),
            to: to
        };
        replacers.push(entry);
    }
    return replacers;
};<|MERGE_RESOLUTION|>--- conflicted
+++ resolved
@@ -72,22 +72,14 @@
             for (const token in inverseOpts.custom) {
                 word_replacement[i][token] = inverseOpts.custom[token];
                 isInverse[token] = true;
-            }
-        }
-<<<<<<< HEAD
+                isCustom[token] = true;
+            }
+        }
 
         let from, orig_to;
         if (Object.keys(word_replacement[i]).length > 0) {
             from = word_replacement[i].tokens.from; // normalize expanded
             orig_to = word_replacement[i].tokens.to;
-=======
-    }
-    if (inverseOpts.custom) {
-        for (const token in inverseOpts.custom) {
-            tokens[token] = inverseOpts.custom[token];
-            isInverse[token] = true;
-            isCustom[token] = true;
->>>>>>> 5764504e
         }
 
         let replacementOpts = {};
@@ -145,15 +137,12 @@
                     from.replace('.', '\\.') +
                     (replacementOpts.skipBoundaries ? '' : '(' + WORD_BOUNDARY + '|$)'),
                     'gi');
-<<<<<<< HEAD
-=======
                 entry.fromLastWord = complex ? false :
                     new RegExp(
                         '(' + WORD_BOUNDARY + '|^)' +
                         from.replace('.', '\\.') +
                         '(' + WORD_BOUNDARY + '*)$',
                         'i');
->>>>>>> 5764504e
                 // count groups in original regex, using the trick from https://stackoverflow.com/a/16046903
                 const count = new RegExp(from + '|').exec('').length - 1;
 
