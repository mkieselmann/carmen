--- conflicted
+++ resolved
@@ -122,14 +122,7 @@
         const address = termops.maskAddress(query, cover.text, cover.mask);
 
         if (source.geocoder_address) {
-<<<<<<< HEAD
             if (feats[0].properties['carmen:addressnumber'] || feats[0].properties['carmen:rangetype']) {
-=======
-            if (address && (feats[0].properties['carmen:addressnumber'] || feats[0].properties['carmen:rangetype'])) {
-                feats[0].properties['carmen:address'] = address.addr;
-                feats[0].properties['carmen:addresspos'] = address.pos;
-
->>>>>>> c328db61
                 let addressPoints = [];
 
                 if (spatialmatch.partialNumber) {
@@ -181,6 +174,7 @@
                     }
                 } else if (address) {
                     feats[0].properties['carmen:address'] = address.addr;
+                    feats[0].properties['carmen:addresspos'] = address.pos;
 
                     // If feature has address points, see if there is an exact match
                     if (feats[0].properties['carmen:addressnumber']) {
