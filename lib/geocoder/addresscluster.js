--- conflicted
+++ resolved
@@ -4,7 +4,6 @@
 module.exports.reverse = reverse;
 
 /**
-<<<<<<< HEAD
  * Find the matching address in a forward query on an address cluster
  *
  * @param {Object} feat GeoJSON Feature to derive individual address from
@@ -15,17 +14,6 @@
  */
 function forward(feat, address, num = 10) {
     if (!feat.geometry || feat.geometry.type !== 'GeometryCollection') return false;
-=======
- * Given an address cluster and a house number, try and find that house number
- * within the cluster and return a GeoJSON point representing its location, or
- * false if it can't be found
- * @param {Object}
- * @param {string}
- * @return {Object|boolean}
- */
-function forward(feature, address) {
-    if (!feature.geometry || feature.geometry.type !== 'GeometryCollection') return false;
->>>>>>> abc2c434
 
     // Check both forms of the address (raw, number-parsed)
     const a1 = typeof address === 'string' ? address.toLowerCase() : address;
@@ -44,7 +32,6 @@
         let a_index = cluster[c_it].reduce((a, e, i) => { return (e === a1) ? a.concat(i) : a; }, []);
         if (!a_index.length) a_index = cluster[c_it].reduce((a, e, i) => { return (e === a2) ? a.concat(i) : a; }, []);
 
-<<<<<<< HEAD
         // Check is cluster is pt geom
         if (a_index.length && feat.geometry.geometries[c_it].type === 'MultiPoint') {
             return a_index.slice(0, num).map((idx) => {
@@ -63,12 +50,6 @@
                 }
 
                 feat_clone.geometry = {
-=======
-        // Check if cluster is pt geom
-        if (a_index.length && feature.geometry.geometries[c_it].type === 'MultiPoint') {
-            return a_index.map((idx) => {
-                return {
->>>>>>> abc2c434
                     type:'Point',
                     coordinates: [
                         Math.round(feat.geometry.geometries[c_it].coordinates[idx][0] * 1e6) / 1e6,
@@ -84,17 +65,7 @@
     return false;
 }
 
-/**
-<<<<<<< HEAD
- * Find the matching address for a reverse query on an address cluster
- *
- * @param {Object} feat GeoJSON Feature to derive individual address from
- * @param {Array} query User's queried lng/lat point
- *
- * @return {Object|false} Return mutated feat object or false if no match is found
- */
-function reverse(feat, query) {
-=======
+/*
  * Given an address cluster and a house number prefix, try and find all house
  * numbers within the cluster that start with that prefix, and and return an
  * array of objects each of which contains the number and a GeoJSON point
@@ -140,8 +111,15 @@
     return [];
 }
 
+/**
+ * Find the matching address for a reverse query on an address cluster
+ *
+ * @param {Object} feat GeoJSON Feature to derive individual address from
+ * @param {Array} query User's queried lng/lat point
+ *
+ * @return {Object|false} Return mutated feat object or false if no match is found
+ */
 function reverse(feat,query) {
->>>>>>> abc2c434
     // Convert address clusters into points
     const lon = query[0];
     const lat = query[1];
