'use strict';
module.exports.forward = forward;
module.exports.forwardPrefix = forwardPrefix;
module.exports.forwardPrefixFiltered = forwardPrefixFiltered;
module.exports.reverse = reverse;

const proximity = require('../util/proximity');

/**
<<<<<<< HEAD
 * Given a feature, calculate the desired properties for
 * an individual address using the carmen:addressprops key
 *
 * @param {Object} feat GeoJSON Feature
 * @param {Number} idx Address Point IDX to calculate properties for
 * @returns Object GeoJSON Feature
=======
 * Given an address cluster and a house number, try and find that house number
 * within the cluster and return a GeoJSON point representing its location, or
 * false if it can't be found
 *
 * @param {Object} feature - GeoJSON feature doc
 * @param {string} address - house number
 * @return {Object|boolean} - GeoJSON point or false
>>>>>>> e6765337
 */
function properties(feat, idx) {
    for (const prop of Object.keys(feat.properties)) {
        if (prop.split(':')[0] === 'carmen') continue;

        if (
            feat.properties['carmen:addressprops']
            && feat.properties['carmen:addressprops'][prop]
            && feat.properties['carmen:addressprops'][prop][idx]
        ) {
            feat.properties[prop] = feat.properties['carmen:addressprops'][prop][idx];
        }
    }

    return feat;
}

/**
 * Find the matching address in a forward query on an address cluster
 *
 * @param {Object} feat GeoJSON Feature to derive individual address from
 * @param {String|number} address User's queried address number
 * @param {number} num Max number of address features to potentially return (default 10)
 *
 * @return {Array|false} Array of potential address feats or false
 */
function forward(feat, address, num = 10) {
    if (!feat.geometry || feat.geometry.type !== 'GeometryCollection') return false;

    // Check both forms of the address (raw, number-parsed)
    const a1 = typeof address === 'string' ? address.toLowerCase() : address;
    const a2 = typeof address === 'string' ? address.replace(/\D/, '') : address;

    const cluster = feat.properties['carmen:addressnumber'];

    for (let c_it = 0; c_it < cluster.length; c_it++) {
        if (!cluster[c_it]) continue;

        // this code identifies all the indexes of cluster[c_it] that have a1 or, if that fails, a2
        // equivalent approximately to python [i for i,e in enumerate(cluster[c_it]) if e == a1]
        // expressed as a reduction starting with an empty array `a` that, if the value e at each step
        // `e` is equal to `a1`, gets the current index `i` appended to it
        // more info at https://stackoverflow.com/questions/20798477/how-to-find-index-of-all-occurrences-of-element-in-array#comment69744472_20798754
        let a_index = cluster[c_it].reduce((a, e, i) => { return (e === a1) ? a.concat(i) : a; }, []);
        if (!a_index.length) a_index = cluster[c_it].reduce((a, e, i) => { return (e === a2) ? a.concat(i) : a; }, []);

        // Check is cluster is pt geom
        if (a_index.length && feat.geometry.geometries[c_it].type === 'MultiPoint') {
            return a_index.slice(0, num).map((idx) => {
                const feat_clone = JSON.parse(JSON.stringify(feat));

                properties(feat_clone, idx);

                feat_clone.geometry = {
                    type:'Point',
                    coordinates: [
                        Math.round(feat.geometry.geometries[c_it].coordinates[idx][0] * 1e6) / 1e6,
                        Math.round(feat.geometry.geometries[c_it].coordinates[idx][1] * 1e6) / 1e6
                    ]
                };

                return feat_clone;
            });
        }
    }

    return false;
}

/**
 * Given an address cluster and a house number prefix, try and find all house
 * numbers within the cluster that start with that prefix, and and return an
 * array of objects each of which contains the number and a GeoJSON point
 * representing its location; return an empty array if no matches are found
 * @param {Object} feature - GeoJSON feature
 * @param {string} address - house number
 * @return {Array.<Object>} array of GeoJSON points
 */
function forwardPrefix(feature, address) {
    if (!feature.geometry || feature.geometry.type !== 'GeometryCollection') return false;

    // Check both forms of the address (raw, number-parsed)
    const a1 = typeof address === 'string' ? address.toLowerCase() : ('' + address).toLowerCase();

    const cluster = feature.properties['carmen:addressnumber'];

    for (let c_it = 0; c_it < cluster.length; c_it++) {
        if (!cluster[c_it]) continue;

        // this code identifies all the indexes of cluster[c_it] that start with a1
        // using a similar strategy as above in forward, but with matching prefixes
        // instead of exact numbers
        const a_index = cluster[c_it].reduce((a, e, i) => {
            const element = typeof e === 'string' ? e : ('' + e);
            return element.startsWith(a1) ? a.concat(i) : a;
        }, []);

        // Check if cluster is pt geom
        if (a_index.length && feature.geometry.geometries[c_it].type === 'MultiPoint') {
            return a_index.map((idx) => {
                return {
                    idx: idx,
                    number: cluster[c_it][idx],
                    numberAsInt: parseInt(cluster[c_it][idx], 10),
                    geometry: {
                        type:'Point',
                        coordinates: feature.geometry.geometries[c_it].coordinates[idx]
                    }
                };
            });
        }
    }

    return [];
}

/**
<<<<<<< HEAD
 * Wrapper around forwardPrefix to find a single result given a full
 * set of potential matches
 *
 * @param {Object} feat
 * @param {string} address
 * @param {string} options
 * @param {Object} cover
 * @return {Array.<Object>}
 */
function forwardPrefixFiltered(feat, address, options, cover) {
    const matchingAddressPoints = forwardPrefix(feat, address);

    if (matchingAddressPoints.length > 0) {
        // now we have a bunch of points that might be the right answer, but let's just pick one
        matchingAddressPoints.sort((a, b) => a.numberAsInt - b.numberAsInt);

        // pick the first, middle, and last (if possible) and choose the closest one
        const firstMiddleLast = [matchingAddressPoints[0]];
        if (matchingAddressPoints.length > 1) {
            firstMiddleLast.push(matchingAddressPoints[matchingAddressPoints.length - 1]);
            if (matchingAddressPoints.length > 2) {
                firstMiddleLast.push(matchingAddressPoints[matchingAddressPoints.length >> 1]);
            }
        }

        for (const candidate of firstMiddleLast) {
            candidate.distance = proximity.distance(options.proximity, candidate.geometry.coordinates, cover);
        }

        firstMiddleLast.sort((a, b) => a.distance - b.distance);

        const feat_clone = JSON.parse(JSON.stringify(feat));

        properties(feat_clone, firstMiddleLast[0].idx);

        feat_clone.properties['carmen:address'] = firstMiddleLast[0].number;
        feat_clone.properties['carmen:distance'] = firstMiddleLast[0].distance;
        feat_clone.geometry = firstMiddleLast[0].geometry;

        return [feat_clone];
    } else {
        return [];
    }
}

/**
 * Find the matching address for a reverse query on an address cluster
 *
 * @param {Object} feat GeoJSON Feature to derive individual address from
 * @param {Array} query User's queried lng/lat point
 *
 * @return {Object|false} Return mutated feat object or false if no match is found
=======
 * Convert address clusters into points
 *
 * @param {object} feat - GeoJSON object
 * @param {Array<number>} query - coordinates
 * @return {object} GeoJSON object
>>>>>>> e6765337
 */
function reverse(feat,query) {
    const lon = query[0];
    const lat = query[1];

    if (!feat.geometry || feat.geometry.type !== 'GeometryCollection') return false;

    const cluster = feat.properties['carmen:addressnumber'];
    let closest;

    for (let c_it = 0; c_it < cluster.length; c_it++) {
        if (!cluster[c_it]) continue;

        let l = cluster[c_it].length;
        while (l--) {
            const lon2 = feat.geometry.geometries[c_it].coordinates[l][0];
            const lat2 = feat.geometry.geometries[c_it].coordinates[l][1];
            const phi1 = lat * (Math.PI / 180);
            const phi2 = lat2 * (Math.PI / 180);
            const deltaPhi = (lat2 - lat) * (Math.PI / 180);
            const deltaLambda = (lon2 - lon) * (Math.PI / 180);
            const dist = 6371 * 2 * Math.atan2(Math.sqrt(Math.sin(deltaPhi / 2) * Math.sin(deltaPhi / 2) + Math.cos(phi1) * Math.cos(phi2) * Math.sin(deltaLambda / 2) * Math.sin(deltaLambda / 2)), Math.sqrt(1 - Math.sin(deltaPhi / 2) * Math.sin(deltaPhi / 2) + Math.cos(phi1) * Math.cos(phi2) * Math.sin(deltaLambda / 2) * Math.sin(deltaLambda / 2)));

            if (closest === undefined || closest.distance > dist) {
                closest = { cluster_it: c_it, cluster_pos: l, distance: dist, address: cluster[c_it][l] };
            }
        }
    }

    if (!closest) return false;

    // TODO This, like all address features in carmen is hardcoded for
    // US Style addresses. Once alternate address formats are added, this will
    // need to be changed ~ingalls
    feat = JSON.parse(JSON.stringify(feat));

    properties(feat, closest.cluster_pos);

    feat.geometry = {
        type: 'Point',
        coordinates: feat.geometry.geometries[closest.cluster_it].coordinates[closest.cluster_pos]
    };

    feat.properties['carmen:address'] = closest.address;

    return feat;
}<|MERGE_RESOLUTION|>--- conflicted
+++ resolved
@@ -7,22 +7,12 @@
 const proximity = require('../util/proximity');
 
 /**
-<<<<<<< HEAD
  * Given a feature, calculate the desired properties for
  * an individual address using the carmen:addressprops key
  *
  * @param {Object} feat GeoJSON Feature
  * @param {Number} idx Address Point IDX to calculate properties for
  * @returns Object GeoJSON Feature
-=======
- * Given an address cluster and a house number, try and find that house number
- * within the cluster and return a GeoJSON point representing its location, or
- * false if it can't be found
- *
- * @param {Object} feature - GeoJSON feature doc
- * @param {string} address - house number
- * @return {Object|boolean} - GeoJSON point or false
->>>>>>> e6765337
  */
 function properties(feat, idx) {
     for (const prop of Object.keys(feat.properties)) {
@@ -140,7 +130,6 @@
 }
 
 /**
-<<<<<<< HEAD
  * Wrapper around forwardPrefix to find a single result given a full
  * set of potential matches
  *
@@ -193,13 +182,6 @@
  * @param {Array} query User's queried lng/lat point
  *
  * @return {Object|false} Return mutated feat object or false if no match is found
-=======
- * Convert address clusters into points
- *
- * @param {object} feat - GeoJSON object
- * @param {Array<number>} query - coordinates
- * @return {object} GeoJSON object
->>>>>>> e6765337
  */
 function reverse(feat,query) {
     const lon = query[0];
