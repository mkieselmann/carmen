--- conflicted
+++ resolved
@@ -36,13 +36,8 @@
 
 ReadCache.prototype = Object.create(_dawgCache.CompactDawg.prototype);
 
-<<<<<<< HEAD
-ReadCache.prototype.hasPhrase = function(subq) {
-    return subq.ender ? this.lookupPrefix(subq.text) : (this.lookup(subq.text) || this.lookup(subq.text+'.'));
-=======
 ReadCache.prototype.hasPhrase = function(text, ender) {
-    return ender ? this.lookupPrefix(text) : this.lookup(text);
->>>>>>> ef559bea
+    return ender ? this.lookupPrefix(text) : (this.lookup(text) || this.lookup(text+'.'));
 }
 
 ReadCache.prototype.getPhrasesFromDegen = function(string, max) {
