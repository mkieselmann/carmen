--- conflicted
+++ resolved
@@ -72,17 +72,14 @@
     return (new ReadCache(this.dump())).hasPhrase(phraseObj);
 }
 
-<<<<<<< HEAD
+WriteCache.prototype.iterator = function(string) {
+    if (DEBUG) console.warn("calling iterator on a DAWG WriteCache is very inefficient")
+    return (new ReadCache(this.dump())).iterator(string);
+}
+
 WriteCache.prototype.getPhrasesFromDegen = function(phraseObj) {
     if (DEBUG) console.warn("calling getPhrasesFromDegen on a DAWG WriteCache is very inefficient")
     return (new ReadCache(this.dump())).getPhrasesFromDegen(phraseObj);
 }
-// WriteCache.prototype.getPhrasesFromDegen = ReadCache.prototype.getPhrasesFromDegen;
-=======
-WriteCache.prototype.iterator = function(string) {
-    if (DEBUG) console.warn("calling iterator on a DAWG WriteCache is very inefficient")
-    return (new ReadCache(this.dump())).iterator(string);
-}
->>>>>>> 11ca648b
 
 module.exports = DawgCache;