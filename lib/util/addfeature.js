--- conflicted
+++ resolved
@@ -2,11 +2,6 @@
 var index = require('../../lib/index');
 var mapnik = require('mapnik');
 var path = require('path');
-<<<<<<< HEAD
-var feature = require('./feature');
-=======
-var zlib = require('zlib');
->>>>>>> b015287f
 var cover = require('tile-cover');
 var tilebelt = require('tilebelt');
 var split = require('split');
@@ -118,32 +113,17 @@
     var q = new queue();
     var zxys = zxyArray(feat);
     for (var i = 0; i < zxys.length; i++) q.defer(function(zxy, done) {
-<<<<<<< HEAD
-        var vtile = new mapnik.VectorTile(zxy[0],zxy[1],zxy[2]);
-        // these are the defaults used by node-mapnik, listed
-        // explicitly here so we'll be conscious of them
-        var opts = {
-            path_multiplier: 16,
-            area_threshold: 0.1,
-            simplify_distance: 0.0,
-            buffer_size: 8
-        };
-        vtile.addGeoJSON(JSON.stringify({
-            type: 'FeatureCollection',
-            features: [input]
-        }, null, 2), 'data', opts);
-        vtile.getData({compression:'gzip'}, function(err, buffer) {
-            if (err) return done(err);
-            source.putTile(zxy[0],zxy[1],zxy[2], buffer, function(err) {
-=======
         source.getTile(zxy[0],zxy[1],zxy[2], function(err, res) {
             if (err) {
                 addData();
             } else {
-                zlib.gunzip(res, function(err, vtileData) {
-                    var tmpTile = new mapnik.VectorTile(zxy[0],zxy[1],zxy[2]);
-                    tmpTile.addData(vtileData, 'data');
-                    addData(tmpTile);
+                var tmpTile = new mapnik.VectorTile(zxy[0],zxy[1],zxy[2]);
+                tmpTile.setData(res,function(err) {
+                    if (err) {
+                        addData();
+                    } else {
+                        addData(tmpTile);
+                    }
                 });
             }
         });
@@ -161,12 +141,10 @@
                 type: 'FeatureCollection',
                 features: feats
             }, null, 2), 'data');
-            zlib.gzip(vtile.getData(), function(err, buffer) {
->>>>>>> b015287f
+            vtile.getData({compression:'gzip'}), function(err, buffer) {
                 if (err) return done(err);
                 source.putTile(zxy[0],zxy[1],zxy[2], buffer, function(err) {
                     done(err);
-                });
             });
         }
     }, zxys[i]);
@@ -174,4 +152,4 @@
     q.awaitAll(function(err) {
         return done(err);
     });
-}
+}