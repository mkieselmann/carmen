--- conflicted
+++ resolved
@@ -21,9 +21,8 @@
 }
 
 function _addFeature(source, input, vtile_only, callback) {
-<<<<<<< HEAD
     if (input._text) { 
-        input = feature.transform(input); 
+        input = feature.transform(input);
     }
 
     input.geometry = input.geometry || {
@@ -33,12 +32,6 @@
 
     if (!input.properties['carmen:zxy']) {
        input.properties['carmen:zxy'] = cover.tiles(input.geometry, {min_zoom: source._info.maxzoom, max_zoom: source._info.maxzoom}).map(function(zxy) {
-=======
-    if (input._text) {
-        input = feature.transform(input);
-    } else if (!input.properties['carmen:zxy']) {
-        input.properties['carmen:zxy'] = cover.tiles(input.geometry, {min_zoom: source._info.maxzoom, max_zoom: source._info.maxzoom}).map(function(zxy) {
->>>>>>> d5f9407f
             return zxy[2] + '/' + zxy[0] + '/' + zxy[1]
         });
     }
