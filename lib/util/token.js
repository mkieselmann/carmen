--- conflicted
+++ resolved
@@ -1,18 +1,14 @@
 var removeDiacritics = require('./remove-diacritics');
 var XRegExp = require('xregexp');
 
-<<<<<<< HEAD
+// this is all punctuation including unicode punctuation, plus all whitespace
+const WORD_BOUNDARY = "[\\s\\u2000-\\u206F\\u2E00-\\u2E7F\\\\'!\"#$%&()*+,\\-.\\/:;<=>?@\\[\\]^_`{|}~]";
+
 module.exports.createReplacer = function(tokens, reverseOpts) {
     // opts
     reverseOpts = reverseOpts || {};
     reverseOpts.includeUnambiguous = reverseOpts.includeUnambiguous || false;
 
-=======
-// this is all punctuation including unicode punctuation, plus all whitespace
-var WORD_BOUNDARY = "[\\s\\u2000-\\u206F\\u2E00-\\u2E7F\\\\'!\"#$%&()*+,\\-.\\/:;<=>?@\\[\\]^_`{|}~]";
-
-module.exports.createReplacer = function(tokens) {
->>>>>>> f728e26a
     var replacers = [];
     let isReverse = {};
 
@@ -67,13 +63,8 @@
                 throw new Error('Cannot process \'%s\'; must use either named or numbered capture groups, not both', from);
 
             if (entry.named) {
-<<<<<<< HEAD
-                entry.from = new XRegExp('(?<tokenBeginning>\\W|^)' + from + '(?<tokenEnding>\\W|$)', 'gi');
+                entry.from = new XRegExp('(?<tokenBeginning>' + WORD_BOUNDARY + '|^)' + from + '(?<tokenEnding>' + WORD_BOUNDARY + '|$)', 'gi');
                 entry.to = typeof to == "string" ? '${tokenBeginning}' + to + '${tokenEnding}' : to;
-=======
-                entry.from = new XRegExp('(?<tokenBeginning>' + WORD_BOUNDARY + '|^)' + from + '(?<tokenEnding>' + WORD_BOUNDARY + '|$)', 'gi');
-                entry.to = '${tokenBeginning}' + to + '${tokenEnding}';
->>>>>>> f728e26a
             }
             else {
                 entry.from = new RegExp('(' + WORD_BOUNDARY + '|^)' + from + '(' + WORD_BOUNDARY + '|$)', 'gi');
