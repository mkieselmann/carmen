var unidecode = require('unidecode');

module.exports.createReplacer = function(tokens) {
    var replacers = [];

    for (var token in tokens) {
        var entry = {};

        var f = token; // normalize expanded
        entry.from = new RegExp('(\\W|^)' + f + '(\\W|$)', 'gi');
<<<<<<< HEAD
        entry.to = '$1' + tokens[token] + '$2'; // normalize abbrev
=======

        // increment replacements indexes in `to`
        var groupReplacements = 0;
        tokens[token] = tokens[token].replace(/\$(\d+)/g, function(str, index) { groupReplacements++; return '$' + (parseInt(index)+1).toString();});
        entry.to = unidecode('$1' + tokens[token] + '$' + (groupReplacements + 2).toString()); // normalize abbrev
>>>>>>> c57365cf

        replacers.push(entry);
    }
    return replacers;
};

module.exports.replaceToken = function(tokens, query) {
    var abbr = query;
    for (var i=0; i<tokens.length; i++) {
        var abbr = abbr.replace(tokens[i].from, tokens[i].to);
    }

    return abbr;
}<|MERGE_RESOLUTION|>--- conflicted
+++ resolved
@@ -8,15 +8,11 @@
 
         var f = token; // normalize expanded
         entry.from = new RegExp('(\\W|^)' + f + '(\\W|$)', 'gi');
-<<<<<<< HEAD
-        entry.to = '$1' + tokens[token] + '$2'; // normalize abbrev
-=======
 
         // increment replacements indexes in `to`
         var groupReplacements = 0;
         tokens[token] = tokens[token].replace(/\$(\d+)/g, function(str, index) { groupReplacements++; return '$' + (parseInt(index)+1).toString();});
-        entry.to = unidecode('$1' + tokens[token] + '$' + (groupReplacements + 2).toString()); // normalize abbrev
->>>>>>> c57365cf
+        entry.to = '$1' + tokens[token] + '$' + (groupReplacements + 2).toString(); // normalize abbrev
 
         replacers.push(entry);
     }
