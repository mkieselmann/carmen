var mp4 = Math.pow(2,4);
var mp8 = Math.pow(2,8);
var mp20 = Math.pow(2,20);
var mp28 = Math.pow(2,28);
var mp32 = Math.pow(2,32);
var mp52 = Math.pow(2,52);
var unidecode = require('unidecode-cxx');
var idPattern = /^(\S+)\.([0-9]+)$/;
var nonCJKchar = /[^\s\u1100-\u11FF\u2E80-\u2EFF\u3000-\u303F\u3040-\u309F\u30A0-\u30FF\u3100-\u312F\u3130-\u318F\u31C0-\u31EF\u31F0-\u31FF\u3200-\u32FF\u3300-\u33FF\u3400-\u4DBF\u4E00-\u9FFF\uF900-\uFAFF\uFE30-\uFE4F]/;
var token = require('./token');
var permute = require('./permute');
var murmur = require('murmur');
var mun = require('model-un');

module.exports.id = id;
module.exports.terms = terms;
module.exports.address = address;
module.exports.maskAddress = maskAddress;
module.exports.parseSemiNumber = parseSemiNumber;
module.exports.getHousenumRangeV3 = getHousenumRangeV3;
module.exports.encodeTerm = encodeTerm;
module.exports.encodableText = encodableText;
module.exports.encodePhrase = encodePhrase;
module.exports.tokenize = tokenize;
module.exports.feature = feature;

/**
 * id - Checks if the query is requesting a specific feature by its id
 *      province.### address.### etc.
 *
 * @param {Array} indexes Array of indexes & their specific configs
 * @param {String} query User's geocode query
 * @return {Object|false} Return false or an object containing the index name and id of the feature
 */
function id(indexes, query) {
    var matches = query.match(idPattern);

    if (!matches) return false;

    var dbname = matches[1];
    var id = matches[2];

    if (!indexes[dbname]) return false;

    return {dbname:dbname, id:id};
};

/**
 * terms - converts text into an array of search term hash IDs.
 *
 * @param {Array} tokens Tokenized array of user's input query
 * @return {Array} Array of term hashes
 */
function terms(tokens) {
    var terms = []; // tokenize(text);
    for (var i = 0; i < tokens.length; i++) {
        terms[i] = encodeTerm(tokens[i]);
    }
    return terms;
};

/**
 * encodableText - Cleans and unidecodes a tokenized query, prepending a z or x
 *                 to indicate the presence of exclusively CJK chars. This is
 *                 done to separate language families from one another for
 *                 purposes of matching unidecoded strings in the index.
 *
 * @param {Array} tokens Tokenized array of user's input query
 */
function encodableText(tokens) {
    var text = (typeof tokens === 'string') ?  tokens : tokens.join(' ');
    return unidecode((nonCJKchar.test(text) ? 'x' : 'z') + text).toLowerCase().trim().replace(/\s+/g, ' ');
}

function encodePhrase(tokens, degen, skipEncoding) {
    // Force degens to false for backwards compatibility for now.
    degen = false;

    var text = skipEncoding ? tokens : encodableText(tokens);
    var encoded = parseInt(murmur.hash128(text).hex().substr(-13), 16);
    return encoded - (encoded % 2) + (degen ? 0 : 1);
};

// Generate a hash id from a feature ID. Fits within a 20-bit integer space
// to be encoded cleanly into zxy values (see lib/util/grid).
function feature(id) {
    return Math.abs(parseInt(id,10)) % mp20;
};

/**
 * tokenize - Normalize input text into lowercase, asciified tokens.
 *
 * @param  {String} query  A string to tokenize
 * @param  {String} lonlat A lon,lat pair to tokenize
 * @return {Array}         A tokenized array
 */
function tokenize(query, lonlat) {
    if (lonlat) {
        var numeric = query.split(',');
        if (numeric.length === 2) {
            numeric[0] = parseFloat(numeric[0].trim());
            numeric[1] = parseFloat(numeric[1].trim());
            if (!isNaN(numeric[0]) && !isNaN(numeric[1])) return numeric;
        }
    }

    var normalized = query
        .toLowerCase()
        .replace(/[\^]+/g, '')
        // collapse apostraphes, periods
        .replace(/['\.]/g, '')
        // all other ascii and unicode punctuation except '-' per
        // http://stackoverflow.com/questions/4328500 split terms
        .replace(/[\u2000-\u206F\u2E00-\u2E7F\\'!"#\$%&\(\)\*\+,\.\/:;<=>\?@\[\]\^_`\{\|\}~]/gi, ' ')
        .split(/[\s+]+/gi);

    var pretokens = [];

    for (var i=0;i<normalized.length;i++) {
        if (/(\d+)-(\d+)[a-z]?/.test(normalized[i])) {
            pretokens.push(normalized[i]);
        } else {
            var splitPhrase = normalized[i].split('-');
            pretokens = pretokens.concat(splitPhrase);
        }
    }

    var tokens = [];

    for (var i = 0; i < pretokens.length; i++) {
        if (pretokens[i].length) {
            var charCode = pretokens[i][0].charCodeAt();
            if (charCode >= 19968 && charCode <= 40959) {
                tokens = tokens.concat(pretokens[i].split(''));
            } else {
                tokens.push(pretokens[i]);
            }
        }
    }

    return tokens;
}

/**
 * maskAddress - finds an address given the bitmask of a query
 * This ensures that an address is only used if it does not currently
 * match any of the currently matched features in teh bitmask and it
 * is a valid address
 *
 * @param query {Array} tokenized query
 * @param relev {Integer} a mask for the given query
 * @return {Object} returns an address object or null
*/
function maskAddress(query, mask) {
    for (var i = 0; i < query.length; i++) {
        if (mask & (1 << i)) {
            var addr = address(query[i]);
            if (addr) return {addr: addr, pos: i};
        }
    }
    return null;
}

/**
 * address - finds an address giving a single string token
 *
 * @param  {String} token a single String query token
 * @return {String}       Returns a string of the address or null
 */
function address(token) {
    if (typeof token === 'string' && (/^\d+[a-z]?$/.test(token) || /^(\d+)-(\d+)[a-z]?$/.test(token))) {
        return token;
    } else {
        return null;
    }
}

// Get the min + max housenum range for a doc with carmen:addressnumber or carmen:rangetype
// housenumber properties.
function getHousenumRangeV3(doc) {
    var ranges = [];
    var used = {};

    function add(numToken) {
        if (!used[numToken]) {
            used[numToken] = true;
            ranges.push(numToken);
        }
    }

    if (doc.properties["carmen:addressnumber"]) {
        var keys = typeof doc.properties["carmen:addressnumber"] === 'string' ?
            JSON.parse(doc.properties["carmen:addressnumber"]) :
            doc.properties["carmen:addressnumber"];
        for (var i = 0; i < keys.length; i++) {
            if (typeof keys[i] === "number") keys[i] = keys[i].toString();
            var numToken = parseSemiNumber(keys[i]);
            if (numToken === null) continue;
            add(numTokenV3(numToken.toString()));
        }
    } else if (doc.properties["carmen:rangetype"]) {
        var props = ['carmen:lfromhn','carmen:ltohn','carmen:rfromhn','carmen:rtohn'];
        for (var p = 0; p < props.length; p += 2) {
            if (!doc.properties[props[p]]) continue;
            var a = Array.isArray(doc.properties[props[p]]) ? doc.properties[props[p]] : [doc.properties[props[p]]];
            var b = Array.isArray(doc.properties[props[p+1]]) ? doc.properties[props[p+1]] : [doc.properties[props[p+1]]];
            if (typeof a === "number") a = a.toString();
            if (typeof b === "number") a = b.toString();

            for (var i = 0; i < a.length; i++) {
                var valA = parseSemiNumber(a[i]);
                var valB = parseSemiNumber(b[i]);
                if (valA === null || valB === null) continue;

                var min = Math.min(valA, valB);
                var max = Math.max(valA, valB);
                add(numTokenV3(max.toString()));
                var val = min;
                while (val < max) {
                    add(numTokenV3(val.toString()));
                    val += val < 10 ? 10 : 100;
                }
            }
        }
    }
    ranges.sort();
    return ranges.length ? ranges : false;
}

// Takes a geocoder_tokens token mapping and a text string and returns
// an array of one or more arrays of tokens that should be indexed.
module.exports.getIndexableText = getIndexableText;
function getIndexableText(replacer, doc) {
    var uniqTexts = {};
    var indexableText = [];
    var texts = doc.properties["carmen:text"].split(',');
    getTokens(texts, true);

    var keys = Object.keys(doc.properties);
    var length = keys.length;
    for (var i = 0; i < length; i ++) {
        var code = keys[i].match(/text_(.+)/);
        if (code) {
            if (!mun.hasLanguage(code[1])) throw new Error(code[1] + ' is an invalid language code');
            if (doc.properties[keys[i]]) getTokens(doc.properties[keys[i]].split(','), false);
        }
    }

    function getTokens(texts, indexDegens) {
        for (var x = 0; x < texts.length; x++) {
            // push tokens with replacements
            var tokens = tokenize(token.replaceToken(replacer, texts[x]));
            if (!tokens.length) continue;

            // mark tokens array with an enableDegens flag
            // allows carmen:text_{translation} text to be omitted
            // from autocomplete for now
            tokens.indexDegens = indexDegens;

            // push tokens with housenum range token if applicable
            var range = getHousenumRangeV3(doc);
            if (range) {
                var l = range.length;
                while (l--) {
                    var withHousenums = [range[l]].concat(tokens);
                    withHousenums.indexDegens = indexDegens;
                    add(withHousenums);
                }
            } else {
                add(tokens);
            }
        }
    }

    function add(tokens) {
        var key = tokens.join(' ');
        if (!tokens.length || uniqTexts[key]) return;
        uniqTexts[key] = true;
        indexableText.push(tokens);
    }
    return indexableText;
};

// Check matched subquery text is probably based on a feature's
// text and not via fnv1a hash collision. Confirms that all
// characters within the subquery text are used somewhere by the
// feature text.
module.exports.decollide = decollide;
function decollide(replacer, doc, subq) {
    subq = unidecode(subq.toLowerCase()).toLowerCase().trim();

    // remove leading/trailing numtokens.
    subq = subq.replace(/^([0-9]*[#]+)/,'').replace(/([0-9]*[#]+)$/,'');

    var texts = token.replaceToken(replacer, doc.properties['carmen:text']).split(',');
    var keys = Object.keys(doc.properties);
    var length = keys.length;
    for (var i = 0; i < length; i ++) {
        var code = keys[i].match(/text_(.+)/);
        if (code && mun.hasLanguage(code[1]) &&
            doc.properties[keys[i]]) texts = texts.concat(token.replaceToken(replacer, doc.properties[keys[i]]).split(','));
    }

    var a = texts.length;
    var fails = 0;
    while (a--) {
        var text = unidecode(texts[a].toLowerCase()).toLowerCase().trim();
        var textHash = {
            32: true, // ' ' for spaces
        };
        var b = text.length;
        while (b--) textHash[text.charCodeAt(b)] = true;
        var c = subq.length;
        while (c--) if (!textHash[subq.charCodeAt(c)]) {
            fails++;
            break;
        }
    }
    // if subq fails to match every single text, consider it
    // an fnv1a false positive for this feature.
    return fails !== texts.length;
}

function parseSemiNumber(_) {
    _ = parseInt((_ || '').replace(/[^\d]/g,''),10);
    return isNaN(_) ? null : _;
}

function encodeTerm(text) {
    var encoded = parseInt(murmur.hash128(text).hex().substr(-13), 16);
    // Ensures encoded term does not collide with ids 0 or 1 in freq
    // index. These ids are reserved for count + maxscore stat values.
    if (encoded <= 1) encoded += 2;
    return encoded;
}

// Generate all potential permutations of an array of tokenized
// terms (strings) or term IDs (term id numbers).
module.exports.permutations = permutations;
function permutations(terms, weights, all) {
    var masks = all && terms.length <= 8 ? permute.all(terms.length) : permute.continuous(terms.length);

    var length = terms.length;
    var permutations = [];
    for (var i = 0; i < masks.length; i++) {
        var mask = masks[i];
        var permutation = [];

        // Determine whether permutation includes ending term.
        permutation.ender = !!(mask & (1<<length-1));

        // Add a bitmask that represents the slice of terms.
        permutation.mask = mask;

        if (weights) {
            permutation.relev = 0;
            for (var j = 0; j < length; j++) {
                if (!(mask & (1<<j))) continue;
                permutation.push(terms[j]);
                permutation.relev += (weights[j]||0);
            }
            permutation.relev = Math.round(permutation.relev * 5) / 5;
        } else {
            for (var j = 0; j < length; j++) {
                if (!(mask & (1<<j))) continue;
                permutation.push(terms[j]);
            }
        }

        // If it's a trailing numToken swap it to the front.
        // This is an optimization letting us index only the
        // leading-numtoken version of a phrase.
        if (permutation[permutation.length-1].indexOf('#') !== -1) {
            permutation.unshift(permutation.pop());
        }

        permutations.push(permutation);
    }
    return permutations;
}

module.exports.uniqPermutations = uniqPermutations;
function uniqPermutations(permutations) {
    var uniq = [];
    var memo = {};
    for (var i = 0; i < permutations.length; i++) {
        var text = permutations[i].join(',');

        // Disallow permutations where housenum token is not
        // at the front or back.
        var middle = permutations[i].slice(1,permutations[i].length-1).join(',');
        if (middle.indexOf('#') !== -1) continue;

        var key = text + '-' +
            permutations[i].ender + '-' +
            permutations[i].mask + '-' +
            (permutations[i].relev || 0);
        if (memo[key]) continue;
        memo[key] = true;
        uniq.push(permutations[i]);
    }
    uniq.sort(function(a, b) {
        return b.length - a.length;
    });
    return uniq;
}

module.exports.getIndexablePhrases = getIndexablePhrases;
function getIndexablePhrases(tokens, freq) {
    var uniq = {};
    var phrases = [];
    var perms = permutations(tokens, getWeights(tokens, freq), true);
    var l = 0;

    perms.sort(sortByRelev);

    for (var i = 0; i < perms.length; i++) {
        // Indexing optimization.
        if (perms[i].relev < 0.8) break;

        var text = perms[i].join(' ');

        // Encode canonical phrase.
        var obj = {
            degen: false,
            relev: perms[i].relev,
            text: encodableText(perms[i].join(' ')),
<<<<<<< HEAD
            phrase: encodePhrase(perms[i].join(' '), true)
        };

        // Uses the highest scored phrase via sort.
        if (uniq[obj.phrase]) continue;
        uniq[obj.phrase] = true;
        phrases.push(obj);
=======
            phrase: encodePhrase(perms[i].join(' '), false)
        });

        // Encode degens of phrase.
        // Pre-unidecoded text is used to handle CJK degens properly.
        if (tokens.indexDegens) {
            var degens = getPhraseDegens(text);
            l = degens.length;
            while (l--) toEncode.push({
                degen: true,
                relev: perms[i].relev,
                text: encodableText(degens[l]),
                phrase: encodePhrase(degens[l], true)
            });
        // Enclude degen=true version of the canonical phrase.
        } else {
            toEncode.push({
                degen: true,
                relev: perms[i].relev,
                text: encodableText(perms[i].join(' ')),
                phrase: encodePhrase(perms[i].join(' '), true)
            });
        }

        l = toEncode.length;
        while (l--) {
            var obj = toEncode[l];

            // Uses the highest scored phrase via sort.
            if (uniq[obj.phrase]) continue;
            uniq[obj.phrase] = true;
            phrases.push(obj);
        }
>>>>>>> a6ec4103
    }
    return phrases;
}

function sortByRelev(a, b) {
    return b.relev - a.relev;
}

module.exports.getWeights = getWeights;
function getWeights(tokens, freq) {
    var i = 0;
    var encoded = 0;
    var termfreq = 0;
    var weightsum = 0;
    var weights = [];
    var totalfreq = freq[0][0] || 1;
    var numTokens = false;

    // Determine weights of all terms relative to one another.
    i = tokens.length;
    while (i--) {
        if (/#/.test(tokens[i])) {
            numTokens = true;
            weights[i] = -1;
        } else {
            encoded = encodeTerm(tokens[i]);
            termfreq = freq[encoded] ? freq[encoded][0] : 1;
            weights[i] = Math.log(1 + totalfreq/termfreq);
            weightsum += weights[i];
        }
    }
    // When numTokens are present, numTokens are a constant 0.2 weight.
    // Adjust other weights to fit within a 0-0.8 range.
    i = weights.length;
    if (numTokens) {
        while (i--) {
            if (weights[i] === -1) {
                weights[i] = 0.2;
            } else {
                weights[i] = Math.max(weights[i] / weightsum) * 0.8;
            }
        }
    } else {
        while (i--) {
            weights[i] = Math.max(weights[i] / weightsum);
        }
    }

    return weights;
}

// Generate phrase degenerates from a given array of tokens.
module.exports.getPhraseDegens = getPhraseDegens;
function getPhraseDegens(tokens) {
    var text = typeof tokens === 'string' ? tokens : tokens.join(' ');
    var length = text.length + 1;
    var degens = [];
    var leadsWithNumToken = /#/.test(text.split(' ')[0]);

    // Iterate through subsets of each term to generate degens.
    for (var i = 1; !i || (i < length && length - i > 0); i++) {
        var degen = text.substr(0, i);
        if (degen.charAt(degen.length-1) === ' ') continue;
        if (leadsWithNumToken && degen.indexOf(' ') === -1) continue;
        degens.push(degen);
    }

    return degens;
};

module.exports.numTokenize = numTokenize;
function numTokenize(text, version) {
    if (typeof text === 'string') text = tokenize(text);
    var numTokenized = [];
    for (var i = 0; i < text.length; i++) {
        var replaced = text.slice(0);
        var num = parseSemiNumber(address(text[i]));
        if (num !== null) {
            replaced[i] = version >= 3 ?
                numTokenV3(num.toString()) :
                numTokenV2(num.toString());

            numTokenized.push(replaced);
        }
    }
    return numTokenized;
}

module.exports.numTokenV2 = numTokenV2;
function numTokenV2(str) {
    var len = str.length;
    var numToken = '';
    while (len--) numToken += '#';
    return numToken;
}

module.exports.numTokenV3 = numTokenV3;
function numTokenV3(str) {
    if (str.length === 0) return '';
    if (str.length === 1) return '#';
    if (str.length === 2) return '##';
    var lead = str.length === 3 ? 1 : 2;
    var token = str.substr(0,lead);
    while (lead++ < str.length) token += '#';
    return token;
}
<|MERGE_RESOLUTION|>--- conflicted
+++ resolved
@@ -422,10 +422,9 @@
 
         // Encode canonical phrase.
         var obj = {
-            degen: false,
+            degen: tokens.indexDegens,
             relev: perms[i].relev,
             text: encodableText(perms[i].join(' ')),
-<<<<<<< HEAD
             phrase: encodePhrase(perms[i].join(' '), true)
         };
 
@@ -433,41 +432,6 @@
         if (uniq[obj.phrase]) continue;
         uniq[obj.phrase] = true;
         phrases.push(obj);
-=======
-            phrase: encodePhrase(perms[i].join(' '), false)
-        });
-
-        // Encode degens of phrase.
-        // Pre-unidecoded text is used to handle CJK degens properly.
-        if (tokens.indexDegens) {
-            var degens = getPhraseDegens(text);
-            l = degens.length;
-            while (l--) toEncode.push({
-                degen: true,
-                relev: perms[i].relev,
-                text: encodableText(degens[l]),
-                phrase: encodePhrase(degens[l], true)
-            });
-        // Enclude degen=true version of the canonical phrase.
-        } else {
-            toEncode.push({
-                degen: true,
-                relev: perms[i].relev,
-                text: encodableText(perms[i].join(' ')),
-                phrase: encodePhrase(perms[i].join(' '), true)
-            });
-        }
-
-        l = toEncode.length;
-        while (l--) {
-            var obj = toEncode[l];
-
-            // Uses the highest scored phrase via sort.
-            if (uniq[obj.phrase]) continue;
-            uniq[obj.phrase] = true;
-            phrases.push(obj);
-        }
->>>>>>> a6ec4103
     }
     return phrases;
 }
