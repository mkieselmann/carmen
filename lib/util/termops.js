--- conflicted
+++ resolved
@@ -81,11 +81,7 @@
         maxweight = Math.max(maxweight, weights[i]);
     }
     for (i = 0; i < tokens.length; i++) {
-<<<<<<< HEAD
-        terms[i] += Math.floor(weights[i]/maxweight*15);
-=======
         terms[i] = terms[i] + Math.max(1,Math.floor(weights[i]/maxweight*15));
->>>>>>> a1fe6e40
     }
     return terms;
 };
