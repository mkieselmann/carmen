var mp4 = Math.pow(2,4);
var mp8 = Math.pow(2,8);
var mp20 = Math.pow(2,20);
var mp28 = Math.pow(2,28);
var mp32 = Math.pow(2,32);
var mp52 = Math.pow(2,52);
var unidecode = require('unidecode');
var idPattern = /^(\S+)\.([0-9]+)$/;
var token = require('./token');

module.exports.address = address;
module.exports.maskAddress = maskAddress;
module.exports.parseSemiNumber = parseSemiNumber;
module.exports.getHousenumRange = getHousenumRange;
module.exports.fnv1a = fnv1a;
module.exports.encodeTerm = encodeTerm;

//Checks if the query is requesting a specific feature by its id
//province.### address.### etc.
module.exports.id = function(indexes, query) {
    var matches = query.match(idPattern);

    if (!matches) return false;

    var dbname = matches[1];
    var id = matches[2];

    if (!indexes[dbname]) return false;

    return {dbname:dbname, id:id};
};

// Converts text into an array of search term hash IDs.
module.exports.terms = function(tokens) {
    var terms = []; // tokenize(text);
    for (var i = 0; i < tokens.length; i++) {
        terms[i] = encodeTerm(tokens[i]);
    }
    return terms;
};

function getTermWeight(freq, term) {
    var total = freq[0][0] || 1;
    var termfreq;
    var maxweight = 0;

    for (var i = 0; i < tokens.length; i++) {
        terms[i] = encodeTerm(tokens[i]);
        termfreq = freq[terms[i]] ? freq[terms[i]][0] : 1;
        weights[i] = Math.log(1 + total/termfreq);
        maxweight = Math.max(maxweight, weights[i]);
    }
    for (i = 0; i < tokens.length; i++) {
        terms[i] = terms[i] + Math.max(1,Math.floor(weights[i]/maxweight*15));
    }
    return terms;
}

module.exports.encodePhrase = encodePhrase;
function encodePhrase(tokens, degen) {
    var text = unidecode(typeof tokens === 'string' ?  tokens : tokens.join(' ')).toLowerCase().trim();
    var length = Math.max(0, text.split(' ').length - 1);
    var encoded = fnv1a(text);
    encoded = encoded - (encoded % 8);
    encoded += (Math.min(3, length) * 2) + (degen ? 0 : 1);
    return encoded;
};

// Generate a hash id from a feature ID. Fits within a 20-bit integer space
// to be encoded cleanly into zxy values (see lib/util/grid).
module.exports.feature = function(id) {
    return Math.abs(parseInt(id,10)) % mp20;
};

// Normalize input text into lowercase, asciified tokens.
module.exports.tokenize = tokenize;

/**
 * tokenize - Acceps a query string or lonlat and returns a tokenized array
 *
 * @param  {String} query  A string to tokenize
 * @param  {String} lonlat A lon,lat pair to tokenie
 * @return {Array}         A tokenized array
 */
function tokenize(query, lonlat) {
    if (lonlat) {
        var numeric = query.split(',');
        if (numeric.length === 2) {
            numeric[0] = parseFloat(numeric[0].trim());
            numeric[1] = parseFloat(numeric[1].trim());
            if (!isNaN(numeric[0]) && !isNaN(numeric[1])) return numeric;
        }
    }

    var normalized = query
        .toLowerCase()
        .replace(/[\^]+/g, '')
        .replace(/[,]+/g, ' ')
        // all ascii and unicode punctuation except '-' per
        // http://stackoverflow.com/questions/4328500
        .replace(/[\u2000-\u206F\u2E00-\u2E7F\\'!"#\$%&\(\)\*\+,\.\/:;<=>\?@\[\]\^_`\{\|\}~]/gi, '')
        .split(/[\s+]+/gi);

    var pretokens = [];

    for(i=0;i<normalized.length;i++){
        if (/(\d+)-(\d+)[a-z]?/.test(normalized[i])){
            pretokens.push(normalized[i]);
        } else {
            var splitPhrase = normalized[i].split('-');
            pretokens = pretokens.concat(splitPhrase);
        }
    }

    var tokens = [];

    for (var i = 0; i < pretokens.length; i++) {
        if (pretokens[i].length) {
            tokens.push(pretokens[i]);
        }
    }

    return tokens;
}

/**
 * maskAddress - finds an address given the bitmask of a query
 * This ensures that an address is only used if it does not currently
 * match any of the currently matched features in teh bitmask and it
 * is a valid address
 *
 * @param query {Array} tokenized query
 * @param relev {Integer} a mask for the given query
 * @return {Object} returns an address object or null
*/
function maskAddress(query, mask) {
    for (var i = 0; i < query.length; i++ ) {
        if (mask & (1 << i)) {
            var addr = address(query[i]);
            if (addr) return {addr: addr, pos: i};
        }
    }
    return null;
}

/**
 * address - finds an address giving a single string token
 *
 * @param  {String} token a single String query token
 * @return {String}       Returns a string of the address or null
 */
function address(token) {
    if (typeof token === 'string' && (/^\d+[a-z]?$/.test(token) || /^(\d+)-(\d+)[a-z]?$/.test(token))) {
        return token;
    } else {
        return null;
    }
}

// Get the min + max housenum range for a doc with _cluster or _rangetype
// housenumber properties.
function getHousenumRange(doc) {
    var ranges = [];
    var used = {};
    if (doc._cluster) {
        var keys = typeof doc._cluster === 'string' ?
            Object.keys(JSON.parse(doc._cluster)) :
            Object.keys(doc._cluster);
        for (var i = 0; i < keys.length; i++) {
            var housenum = parseSemiNumber(keys[i]);
            if (housenum === null) continue;
            var len = housenum.toString().length;
            if (!used[len]) {
                used[len] = true;
                var numToken = '';
                while (len--) numToken += '#';
                ranges.push(numToken);
            }
        }
    } else if (doc._rangetype) {
        var props = ['_lfromhn', '_ltohn', '_rfromhn', '_rtohn'];
        var min = Infinity;
        var max = -Infinity;
        for (var p = 0; p < props.length; p++) {
            if (!doc[props[p]]) continue;
            var prop = Array.isArray(doc[props[p]]) ? doc[props[p]] : [doc[props[p]]];
            for (var i = 0; i < prop.length; i++) {
                var housenum = parseSemiNumber(prop[i]);
                if (housenum !== null && housenum < min) min = housenum;
                if (housenum !== null && housenum > max) max = housenum;
            }
        }
        if (isFinite(min) && isFinite(max)) {
            min = min.toString().length;
            max = max.toString().length;
            for (var i = min; i <= max; i++) {
                var len = i;
                if (!used[len]) {
                    used[len] = true;
                    var numToken = '';
                    while (len--) numToken += '#';
                    ranges.push(numToken);
                }
            }
        }
    }
    ranges.sort();
    return ranges.length ? ranges : false;
}

// Takes a geocoder_tokens token mapping and a text string and returns
// an array of one or more arrays of tokens that should be indexed.
module.exports.getIndexableText = getIndexableText;
function getIndexableText(replacer, doc) {
    var uniqTexts = {};
    var indexableText = [];
    var texts = doc._text.split(',');
    for (var x = 0; x < texts.length; x++) {
        // push tokens with replacements
        var tokens = tokenize(token.replaceToken(replacer, texts[x]));
        if (!tokens.length) continue;

        // push tokens with housenum range token if applicable
        var range = getHousenumRange(doc);
        if (range) {
            var l = range.length;
            while (l--) {
                add([range[l]].concat(tokens));
                add(tokens.concat([range[l]]));
            }
        } else {
            add(tokens);
        }
    }
    function add(tokens) {
        var key = tokens.join(' ');
        if (!tokens.length || uniqTexts[key]) return;
        uniqTexts[key] = true;
        indexableText.push(tokens);
    }
    return indexableText;
};

// Check matched subquery text is probably based on a feature's
// text and not via fnv1a hash collision. Confirms that all
// characters within the subquery text are used somewhere by the
// feature text.
module.exports.decollide = decollide;
function decollide(texts, subq) {
<<<<<<< HEAD
    subq = unidecode(subq);
    var a = texts.length;
    while (a--) {
        var text = unidecode(texts[a].join(' '));
=======
    subq = unidecode(subq).toLowerCase().trim();
    var a = texts.length;
    var fails = 0;
    while (a--) {
        var text = unidecode(texts[a].join(' ')).toLowerCase().trim();
>>>>>>> aae5ed87
        var textHash = {};
        var b = text.length;
        while (b--) textHash[text.charCodeAt(b)] = true;
        var c = subq.length;
        while (c--) if (!textHash[subq.charCodeAt(c)]) {
<<<<<<< HEAD
            return false;
        }
    }
    return true;
=======
            fails++;
            break;
        }
    }
    // if subq fails to match every single text, consider it
    // an fnv1a false positive for this feature.
    return fails !== texts.length;
>>>>>>> aae5ed87
}

function parseSemiNumber(_) {
    _ = parseInt((_ || '').replace(/[^\d]/g,''),10);
    return isNaN(_) ? null : _;
}

// # [FNV](https://en.wikipedia.org/wiki/Fowler%E2%80%93Noll%E2%80%93Vo_hash_function)
// hash is a simple non-cryptographic hash.
//
// FNV-1a hash.
// Defaults to a 32 bit unsigned int from a string. Optional second argument
// specifies number of bits to be kept, clearing out the remaining as 0s.
// For 32-bit: offset = 2166136261, prime = 16777619.
function fnv1a(str, bits) {
    var hash = 0x811C9DC5;
    if (str.length) for (var i = 0; i < str.length; i++) {
        hash = hash ^ str.charCodeAt(i);
        // 2**24 + 2**8 + 0x93 = 16777619
        hash += (hash << 24) + (hash << 8) + (hash << 7) + (hash << 4) + (hash << 1);
    }
    if (bits) {
        var clear = 32 - bits;
        hash = hash >>> clear << clear;
    }
    return hash >>> 0;
}

function encodeTerm(text) {
    return fnv1a(unidecode(text).toLowerCase().trim());
}

// Generate all potential permutations of an array of tokenized
// terms (strings) or term IDs (term id numbers).
module.exports.permutations = permutations;
function permutations(terms, weights) {
    var length = terms.length;
    var permutations = [];
    for (var i = 0; i < terms.length; i++) {
        for (var j = 0; j <= i; j++) {
            var from = j;
            var to = j+(terms.length-i);
            var permutation = terms.slice(from, to);

            // Mark permutations that include the final term as
            // an "ender" -- such that these permutations may
            // match degens.
            permutation.ender = terms.length === to;

            // Add a bitmask that represents the slice of terms.
            var mask = 0;
            for (var k = from; k < to; k++) mask = mask | (1 << k);
            permutation.mask = mask;

            // Optionally add a relev attribute to the permutation array.
            if (weights) {
                permutation.relev = 0;
                var permutationWeights = weights.slice(j,j+(terms.length-i));
                var k = permutationWeights.length;
                while (k--) permutation.relev += permutationWeights[k];
                permutation.relev = Math.round(permutation.relev * 5) / 5;
            }

            permutations.push(permutation);
        }
    }
    return permutations;
}

module.exports.uniqPermutations = uniqPermutations;
function uniqPermutations(permutations) {
    var uniq = [];
    var memo = {};
    for (var i = 0; i < permutations.length; i++) {
        var key = permutations[i].join(',') + '-' +
            permutations[i].ender + '-' +
            permutations[i].mask + '-' +
            (permutations[i].relev || 0);
        if (memo[key]) continue;
        memo[key] = true;
        uniq.push(permutations[i]);
    }
    uniq.sort(function(a, b) {
        return b.length - a.length;
    });
    return uniq;
}

module.exports.getIndexablePhrases = getIndexablePhrases;
function getIndexablePhrases(tokens, freq) {
    var uniq = {};
    var phrases = [];
    var perms = permutations(tokens, getWeights(tokens, freq));
    var i = perms.length;
    var l = 0;

    perms.sort(sortByRelev);
    while (i--) {
        if (perms[i].relev < 0.5) continue;

        // Encode canonical phrase.
        var toEncode = [];
        toEncode.push({
            degen: false,
            relev: perms[i].relev,
            text: perms[i].join(' '),
            phrase: encodePhrase(perms[i].join(' '), false)
        });

        // Encode degens of phrase.
        var degens = getPhraseDegens(toEncode[0].text);
        l = degens.length;
        while (l--) toEncode.push({
            degen: true,
            relev: perms[i].relev,
            text: degens[l],
            phrase: encodePhrase(degens[l], true)
        });

        l = toEncode.length;
        while (l--) {
            var obj = toEncode[l];

            // Uses the highest scored phrase via sort.
            if (uniq[obj.phrase]) continue;
            uniq[obj.phrase] = true;
            phrases.push(obj);
        }
    }
    return phrases;
}

function sortByRelev(a, b) {
    return a.relev - b.relev;
}

module.exports.getWeights = getWeights;
function getWeights(tokens, freq) {
    var i = 0;
    var encoded = 0;
    var termfreq = 0;
    var weightsum = 0;
    var weights = [];
    var totalfreq = freq[0][0] || 1;
    var numTokens = false;

    // Determine weights of all terms relative to one another.
    i = tokens.length;
    while (i--) {
        if (tokens[i].charAt(0) === '#') {
            numTokens = true;
            weights[i] = -1;
        } else {
            encoded = encodeTerm(tokens[i]);
            termfreq = freq[encoded] ? freq[encoded][0] : 1;
            weights[i] = Math.log(1 + totalfreq/termfreq);
            weightsum += weights[i];
        }
    }
    // When numTokens are present, numTokens are a constant 0.2 weight.
    // Adjust other weights to fit within a 0-0.8 range.
    i = weights.length;
    if (numTokens) {
        while (i--) {
            if (weights[i] === -1) {
                weights[i] = 0.2;
            } else {
                weights[i] = Math.max(weights[i] / weightsum) * 0.8;
            }
        }
    } else {
        while (i--) {
            weights[i] = Math.max(weights[i] / weightsum);
        }
    }

    return weights;
}

// Generate phrase degenerates from a given array of tokens.
module.exports.getPhraseDegens = getPhraseDegens;
function getPhraseDegens(tokens) {
    var text = typeof tokens === 'string' ? tokens : tokens.join(' ');
    var length = text.length + 1;
    var degens = [];

    // Iterate through subsets of each term to generate degens.
    for (var i = 1; !i || (i < length && length - i > 0); i++) {
        var degen = text.substr(0, i);
        if (degen.charAt(degen.length-1) === ' ') continue;
        if (/^#+$/.test(degen)) continue;
        degens.push(degen);
    }

    return degens;
};

module.exports.numTokenize = numTokenize;
function numTokenize(text) {
    if (typeof text === 'string') text = tokenize(text);
    var numTokenized = [];
    for (var i = 0; i < text.length; i++) {
        var replaced = text.slice(0);
        var num = parseSemiNumber(text[i]);
        if (num !== null) {
            var len = num.toString().length;
            var numToken = '';
            while (len--) numToken += '#';
            replaced[i] = numToken;
            numTokenized.push(replaced);
        }
    }
    return numTokenized;
}
<|MERGE_RESOLUTION|>--- conflicted
+++ resolved
@@ -247,29 +247,16 @@
 // feature text.
 module.exports.decollide = decollide;
 function decollide(texts, subq) {
-<<<<<<< HEAD
-    subq = unidecode(subq);
-    var a = texts.length;
-    while (a--) {
-        var text = unidecode(texts[a].join(' '));
-=======
     subq = unidecode(subq).toLowerCase().trim();
     var a = texts.length;
     var fails = 0;
     while (a--) {
         var text = unidecode(texts[a].join(' ')).toLowerCase().trim();
->>>>>>> aae5ed87
         var textHash = {};
         var b = text.length;
         while (b--) textHash[text.charCodeAt(b)] = true;
         var c = subq.length;
         while (c--) if (!textHash[subq.charCodeAt(c)]) {
-<<<<<<< HEAD
-            return false;
-        }
-    }
-    return true;
-=======
             fails++;
             break;
         }
@@ -277,7 +264,6 @@
     // if subq fails to match every single text, consider it
     // an fnv1a false positive for this feature.
     return fails !== texts.length;
->>>>>>> aae5ed87
 }
 
 function parseSemiNumber(_) {
