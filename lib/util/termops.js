var mp20 = Math.pow(2,20);
var unidecode = require('unidecode-cxx');
var idPattern = /^(\S+)\.([0-9]+)$/;
var nonCJKchar = /[^\s\u1100-\u11FF\u2E80-\u2EFF\u3000-\u303F\u3040-\u309F\u30A0-\u30FF\u3100-\u312F\u3130-\u318F\u31C0-\u31EF\u31F0-\u31FF\u3200-\u32FF\u3300-\u33FF\u3400-\u4DBF\u4E00-\u9FFF\uF900-\uFAFF\uFE30-\uFE4F]/;
var token = require('./token');
var permute = require('./permute');
var murmur = require('murmur');
var mun = require('model-un');

module.exports.id = id;
module.exports.terms = terms;
module.exports.address = address;
module.exports.maskAddress = maskAddress;
module.exports.parseSemiNumber = parseSemiNumber;
module.exports.getHousenumRangeV3 = getHousenumRangeV3;
module.exports.encodeTerm = encodeTerm;
module.exports.encodableText = encodableText;
module.exports.encodePhrase = encodePhrase;
module.exports.tokenize = tokenize;
module.exports.feature = feature;

/**
 * id - Checks if the query is requesting a specific feature by its id
 *      province.### address.### etc.
 *
 * @param {Array} indexes Array of indexes & their specific configs
 * @param {String} query User's geocode query
 * @return {Object|false} Return false or an object containing the index name and id of the feature
 */
function id(indexes, query) {
    var matches = query.match(idPattern);

    if (!matches) return false;

    var dbname = matches[1];
    var id = matches[2];

    if (!indexes[dbname]) return false;

    return {dbname:dbname, id:id};
};

/**
 * terms - converts text into an array of search term hash IDs.
 *
 * @param {Array} tokens Tokenized array of user's input query
 * @return {Array} Array of term hashes
 */
function terms(tokens) {
    var terms = []; // tokenize(text);
    for (var i = 0; i < tokens.length; i++) {
        terms[i] = encodeTerm(tokens[i]);
    }
    return terms;
};

/**
 * encodableText - Cleans and unidecodes a tokenized query, prepending a z or x
 *                 to indicate the presence of exclusively CJK chars. This is
 *                 done to separate language families from one another for
 *                 purposes of matching unidecoded strings in the index.
 *
 * @param {Array} tokens Tokenized array of user's input query
 */
function encodableText(tokens) {
    var text = (typeof tokens === 'string') ?  tokens : tokens.join(' ');
    return unidecode((nonCJKchar.test(text) ? 'x' : 'z') + text).toLowerCase().trim().replace(/\s+/g, ' ');
}

function encodePhrase(tokens, degen) {
    var text = encodableText(tokens);
    var encoded = parseInt(murmur.hash128(text).hex().substr(-13), 16);
    return encoded - (encoded % 2) + (degen ? 0 : 1);
};

// Generate a hash id from a feature ID. Fits within a 20-bit integer space
// to be encoded cleanly into zxy values (see lib/util/grid).
function feature(id) {
    return Math.abs(parseInt(id,10)) % mp20;
};

/**
 * tokenize - Normalize input text into lowercase, asciified tokens.
 *
 * @param  {String} query  A string to tokenize
 * @param  {String} lonlat A lon,lat pair to tokenize
 * @return {Array}         A tokenized array
 */
function tokenize(query, lonlat) {
    if (lonlat) {
        var numeric = query.split(',');
        if (numeric.length === 2) {
            numeric[0] = parseFloat(numeric[0].trim());
            numeric[1] = parseFloat(numeric[1].trim());
            if (!isNaN(numeric[0]) && !isNaN(numeric[1])) return numeric;
        }
    }

    var normalized = query
        .toLowerCase()
        .replace(/[\^]+/g, '')
        // collapse apostraphes, periods
        .replace(/['\.]/g, '')
        // all other ascii and unicode punctuation except '-' per
        // http://stackoverflow.com/questions/4328500 split terms
        .replace(/[\u2000-\u206F\u2E00-\u2E7F\\'!"#\$%&\(\)\*\+,\.\/:;<=>\?@\[\]\^_`\{\|\}~]/gi, ' ')
        .split(/[\s+]+/gi);

    var pretokens = [];

<<<<<<< HEAD
    for (var i=0;i<normalized.length;i++) {
        // keep multi-digit numbers from being split in CJK queries
        if (normalized[i].length && normalized[i][0].charCodeAt() >= 19968 && normalized[i][0].charCodeAt() <= 40959) {
            pretokens = pretokens.concat(normalized[i].split(/([0-9０-９]+)/));
        } else if (/(\d+)-(\d+)[a-z]?/.test(normalized[i])) {
            pretokens.push(normalized[i]);
=======
    for (var k = 0; k < normalized.length; k++) {
        if (/(\d+)-(\d+)[a-z]?/.test(normalized[k])) {
            pretokens.push(normalized[k]);
>>>>>>> 5741c474
        } else {
            var splitPhrase = normalized[k].split('-');
            pretokens = pretokens.concat(splitPhrase);
        }
    }

    var tokens = [];

    for (var i = 0; i < pretokens.length; i++) {
        if (pretokens[i].length) {
            var charCode = pretokens[i][0].charCodeAt();
            if (charCode >= 19968 && charCode <= 40959) {
                tokens = tokens.concat(pretokens[i].split(''));
            } else {
                tokens.push(pretokens[i]);
            }
        }
    }

    return tokens;
}

/**
 * maskAddress - finds an address given the bitmask of a query
 * This ensures that an address is only used if it does not currently
 * match any of the currently matched features in teh bitmask and it
 * is a valid address
 *
 * @param query {Array} tokenized query
 * @param relev {Integer} a mask for the given query
 * @return {Object} returns an address object or null
*/
function maskAddress(query, mask) {
    for (var i = 0; i < query.length; i++) {
        if (mask & (1 << i)) {
            var addr = address(query[i]);
            if (addr) return {addr: addr, pos: i};
        }
    }
    return null;
}

/**
 * address - finds an address giving a single string token
 *
 * @param  {String} token a single String query token
 * @return {String}       Returns a string of the address or null
 */
function address(token) {
    if (typeof token === 'string' && (/^\d+[a-z]?$/.test(token) || /^(\d+)-(\d+)[a-z]?$/.test(token))) {
        return token;
    } else {
        return null;
    }
}

// Get the min + max housenum range for a doc with carmen:addressnumber or carmen:rangetype
// housenumber properties.
function getHousenumRangeV3(doc) {
    var ranges = [];
    var used = {};

    function add(numToken) {
        if (!used[numToken]) {
            used[numToken] = true;
            ranges.push(numToken);
        }
    }

    if (doc.properties["carmen:addressnumber"]) {
        var keys = typeof doc.properties["carmen:addressnumber"] === 'string' ?
            JSON.parse(doc.properties["carmen:addressnumber"]) :
            doc.properties["carmen:addressnumber"];
        for (var i = 0; i < keys.length; i++) {
            if (!keys[i]) continue;

            for (var j = 0; j < keys[i].length; j++) {
                if (typeof keys[i][j] === "number") keys[i][j] = keys[i][j].toString();
                var numToken = parseSemiNumber(keys[i][j]);
                if (numToken === null) continue;
                add(numTokenV3(numToken.toString()));
            }
        }
    }
    if (doc.properties["carmen:rangetype"]) {
        var props = ['carmen:lfromhn','carmen:ltohn','carmen:rfromhn','carmen:rtohn'];

        for (var c_it = 0; c_it < doc.geometry.geometries.length; c_it++) {
            for (var p = 0; p < props.length; p += 2) {
                if (!doc.properties[props[p]]) continue;

                var a = doc.properties[props[p]][c_it];
                var b = doc.properties[props[p+1]][c_it];

                for (var k = 0; k < a.length; k++) {
                    if (typeof a[k] === "number") a[k] = a[k].toString();
                    if (typeof b[k] === "number") b[k] = b[k].toString();

                    var valA = parseSemiNumber(a[k]);
                    var valB = parseSemiNumber(b[k]);
                    if (valA === null || valB === null) continue;

                    var min = Math.min(valA, valB);
                    var max = Math.max(valA, valB);
                    add(numTokenV3(max.toString()));
                    var val = min;
                    while (val < max) {
                        add(numTokenV3(val.toString()));
                        val += val < 10 ? 10 : 100;
                    }
                }
            }
        }
    }
    ranges.sort();
    return ranges.length ? ranges : false;
}

// Takes a geocoder_tokens token mapping and a text string and returns
// an array of one or more arrays of tokens that should be indexed.
module.exports.getIndexableText = getIndexableText;
function getIndexableText(replacer, doc) {
    var uniqTexts = {};
    var indexableText = [];
    var texts = doc.properties["carmen:text"].split(',');
    getTokens(texts, true);

    var keys = Object.keys(doc.properties);
    var length = keys.length;
    for (var i = 0; i < length; i ++) {
        var code = keys[i].match(/text_(.+)/);
        if (code) {
            if (!mun.hasLanguage(code[1])) throw new Error(code[1] + ' is an invalid language code');
            if (doc.properties[keys[i]]) getTokens(doc.properties[keys[i]].split(','), false);
        }
    }

    function getTokens(texts, indexDegens) {
        for (var x = 0; x < texts.length; x++) {
            // push tokens with replacements
            var tokens = tokenize(token.replaceToken(replacer, texts[x]));
            if (!tokens.length) continue;

            // mark tokens array with an enableDegens flag
            // allows carmen:text_{translation} text to be omitted
            // from autocomplete for now
            tokens.indexDegens = indexDegens;

            // push tokens with housenum range token if applicable
            var range = getHousenumRangeV3(doc);
            if (range) {
                var l = range.length;
                while (l--) {
                    var withHousenums = [range[l]].concat(tokens);
                    withHousenums.indexDegens = indexDegens;
                    add(withHousenums);
                }
            } else {
                add(tokens);
            }
        }
    }

    function add(tokens) {
        var key = tokens.join(' ');
        if (!tokens.length || uniqTexts[key]) return;
        uniqTexts[key] = true;
        indexableText.push(tokens);
    }
    return indexableText;
};

// Check matched subquery text is probably based on a feature's
// text and not via fnv1a hash collision. Confirms that all
// characters within the subquery text are used somewhere by the
// feature text.
module.exports.decollide = decollide;
function decollide(replacer, doc, subq) {
    subq = unidecode(subq.toLowerCase()).toLowerCase().trim();

    // remove leading/trailing numtokens.
    subq = subq.replace(/^([0-9]*[#]+)/,'').replace(/([0-9]*[#]+)$/,'');

    var texts = token.replaceToken(replacer, doc.properties['carmen:text']).split(',');
    var keys = Object.keys(doc.properties);
    var length = keys.length;
    for (var i = 0; i < length; i ++) {
        var code = keys[i].match(/text_(.+)/);
        if (code && mun.hasLanguage(code[1]) &&
            doc.properties[keys[i]]) texts = texts.concat(token.replaceToken(replacer, doc.properties[keys[i]]).split(','));
    }

    var a = texts.length;
    var fails = 0;
    while (a--) {
        var text = unidecode(texts[a].toLowerCase()).toLowerCase().trim();
        var textHash = {
            32: true, // ' ' for spaces
        };
        var b = text.length;
        while (b--) textHash[text.charCodeAt(b)] = true;
        var c = subq.length;
        while (c--) if (!textHash[subq.charCodeAt(c)]) {
            fails++;
            break;
        }
    }
    // if subq fails to match every single text, consider it
    // an fnv1a false positive for this feature.
    return fails !== texts.length;
}

function parseSemiNumber(_) {
    _ = parseInt((_ || '').replace(/[^\d]/g,''),10);
    return isNaN(_) ? null : _;
}

function encodeTerm(text) {
    var encoded = parseInt(murmur.hash128(text).hex().substr(-13), 16);
    // Ensures encoded term does not collide with ids 0 or 1 in freq
    // index. These ids are reserved for count + maxscore stat values.
    if (encoded <= 1) encoded += 2;
    return encoded;
}

// Generate all potential permutations of an array of tokenized
// terms (strings) or term IDs (term id numbers).
module.exports.permutations = permutations;
function permutations(terms, weights, all) {
    var masks = all && terms.length <= 8 ? permute.all(terms.length) : permute.continuous(terms.length);

    var length = terms.length;
    var permutations = [];
    for (var i = 0; i < masks.length; i++) {
        var mask = masks[i];
        var permutation = [];

        // Determine whether permutation includes ending term.
        permutation.ender = !!(mask & (1<<length-1));

        // Add a bitmask that represents the slice of terms.
        permutation.mask = mask;

        if (weights) {
            permutation.relev = 0;
            for (var j = 0; j < length; j++) {
                if (!(mask & (1<<j))) continue;
                permutation.push(terms[j]);
                permutation.relev += (weights[j]||0);
            }
            permutation.relev = Math.round(permutation.relev * 5) / 5;
        } else {
            for (var k = 0; k < length; k++) {
                if (!(mask & (1<<k))) continue;
                permutation.push(terms[k]);
            }
        }

        // If it's a trailing numToken swap it to the front.
        // This is an optimization letting us index only the
        // leading-numtoken version of a phrase.
        if (permutation[permutation.length-1].indexOf('#') !== -1) {
            permutation.unshift(permutation.pop());
        }

        permutations.push(permutation);
    }
    return permutations;
}

module.exports.uniqPermutations = uniqPermutations;
function uniqPermutations(permutations) {
    var uniq = [];
    var memo = {};
    for (var i = 0; i < permutations.length; i++) {
        var text = permutations[i].join(',');

        // Disallow permutations where housenum token is not
        // at the front or back.
        var middle = permutations[i].slice(1,permutations[i].length-1).join(',');
        if (middle.indexOf('#') !== -1) continue;

        var key = text + '-' +
            permutations[i].ender + '-' +
            permutations[i].mask + '-' +
            (permutations[i].relev || 0);
        if (memo[key]) continue;
        memo[key] = true;
        uniq.push(permutations[i]);
    }
    uniq.sort(function(a, b) {
        return b.length - a.length;
    });
    return uniq;
}

module.exports.getIndexablePhrases = getIndexablePhrases;
function getIndexablePhrases(tokens, freq) {
    var uniq = {};
    var phrases = [];
    var perms = permutations(tokens, getWeights(tokens, freq), true);
    var l = 0;

    perms.sort(sortByRelev);

    for (var i = 0; i < perms.length; i++) {
        // Indexing optimization.
        if (perms[i].relev < 0.8) break;

        var text = perms[i].join(' ');

        // Encode canonical phrase.
        var toEncode = [];
        toEncode.push({
            degen: false,
            relev: perms[i].relev,
            text: encodableText(perms[i].join(' ')),
            phrase: encodePhrase(perms[i].join(' '), false)
        });

        // Encode degens of phrase.
        // Pre-unidecoded text is used to handle CJK degens properly.
        if (tokens.indexDegens) {
            var degens = getPhraseDegens(text);
            l = degens.length;
            while (l--) toEncode.push({
                degen: true,
                relev: perms[i].relev,
                text: encodableText(degens[l]),
                phrase: encodePhrase(degens[l], true)
            });
        // Enclude degen=true version of the canonical phrase.
        } else {
            toEncode.push({
                degen: true,
                relev: perms[i].relev,
                text: encodableText(perms[i].join(' ')),
                phrase: encodePhrase(perms[i].join(' '), true)
            });
        }

        l = toEncode.length;
        while (l--) {
            var obj = toEncode[l];

            // Uses the highest scored phrase via sort.
            if (uniq[obj.phrase]) continue;
            uniq[obj.phrase] = true;
            phrases.push(obj);
        }
    }
    return phrases;
}

function sortByRelev(a, b) {
    return b.relev - a.relev;
}

module.exports.getWeights = getWeights;
function getWeights(tokens, freq) {
    var i = 0;
    var encoded = 0;
    var termfreq = 0;
    var weightsum = 0;
    var weights = [];
    var totalfreq = freq[0][0] || 1;
    var numTokens = false;

    // Determine weights of all terms relative to one another.
    i = tokens.length;
    while (i--) {
        if (/#/.test(tokens[i])) {
            numTokens = true;
            weights[i] = -1;
        } else {
            encoded = encodeTerm(tokens[i]);
            termfreq = freq[encoded] ? freq[encoded][0] : 1;
            weights[i] = Math.log(1 + totalfreq/termfreq);
            weightsum += weights[i];
        }
    }
    // When numTokens are present, numTokens are a constant 0.2 weight.
    // Adjust other weights to fit within a 0-0.8 range.
    i = weights.length;
    if (numTokens) {
        while (i--) {
            if (weights[i] === -1) {
                weights[i] = 0.2;
            } else {
                weights[i] = Math.max(weights[i] / weightsum) * 0.8;
            }
        }
    } else {
        while (i--) {
            weights[i] = Math.max(weights[i] / weightsum);
        }
    }

    return weights;
}

// Generate phrase degenerates from a given array of tokens.
module.exports.getPhraseDegens = getPhraseDegens;
function getPhraseDegens(tokens) {
    var text = typeof tokens === 'string' ? tokens : tokens.join(' ');
    var length = text.length + 1;
    var degens = [];
    var leadsWithNumToken = /#/.test(text.split(' ')[0]);

    // Iterate through subsets of each term to generate degens.
    var hasSpace = false;
    for (var i = 1; i < length && length - i > 0; i++) {
        if (text.charAt(i - 1) === ' ') {
            hasSpace = true;
        } else if (!leadsWithNumToken || hasSpace) {
            degens.push(text.substr(0, i));
        }
    }

    return degens;
};

module.exports.numTokenize = numTokenize;
function numTokenize(text, version) {
    if (typeof text === 'string') text = tokenize(text);
    var numTokenized = [];
    for (var i = 0; i < text.length; i++) {
        var replaced = text.slice(0);
        var num = parseSemiNumber(address(text[i]));
        if (num !== null) {
            replaced[i] = version >= 3 ?
                numTokenV3(num.toString()) :
                numTokenV2(num.toString());

            numTokenized.push(replaced);
        }
    }
    return numTokenized;
}

module.exports.numTokenV2 = numTokenV2;
function numTokenV2(str) {
    var len = str.length;
    var numToken = '';
    while (len--) numToken += '#';
    return numToken;
}

module.exports.numTokenV3 = numTokenV3;
function numTokenV3(str) {
    if (str.length === 0) return '';
    if (str.length === 1) return '#';
    if (str.length === 2) return '##';
    var lead = str.length === 3 ? 1 : 2;
    var token = str.substr(0,lead);
    while (lead++ < str.length) token += '#';
    return token;
}
<|MERGE_RESOLUTION|>--- conflicted
+++ resolved
@@ -108,18 +108,12 @@
 
     var pretokens = [];
 
-<<<<<<< HEAD
-    for (var i=0;i<normalized.length;i++) {
+    for (var k = 0; k < normalized.length; k++) {
         // keep multi-digit numbers from being split in CJK queries
-        if (normalized[i].length && normalized[i][0].charCodeAt() >= 19968 && normalized[i][0].charCodeAt() <= 40959) {
+        if (normalized[i].length && normalized[k][0].charCodeAt() >= 19968 && normalized[i][0].charCodeAt() <= 40959) {
             pretokens = pretokens.concat(normalized[i].split(/([0-9０-９]+)/));
-        } else if (/(\d+)-(\d+)[a-z]?/.test(normalized[i])) {
-            pretokens.push(normalized[i]);
-=======
-    for (var k = 0; k < normalized.length; k++) {
-        if (/(\d+)-(\d+)[a-z]?/.test(normalized[k])) {
+        } else if (/(\d+)-(\d+)[a-z]?/.test(normalized[k])) {
             pretokens.push(normalized[k]);
->>>>>>> 5741c474
         } else {
             var splitPhrase = normalized[k].split('-');
             pretokens = pretokens.concat(splitPhrase);
