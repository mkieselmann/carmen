--- conflicted
+++ resolved
@@ -214,13 +214,12 @@
 function getIndexableText(replacer, doc) {
     var uniqTexts = {};
     var indexableText = [];
-<<<<<<< HEAD
-    var texts = doc._text.split(',');
+    var texts = doc.properties["carmen:text"].split(',');
     getTokens(texts);
 
-    var keys = Object.keys(doc);
+    var keys = Object.keys(doc.properties);
     for (var i = 0; i < keys.length; i ++) {
-        if (/_text_\w+/.test(keys[i])) getTokens(doc[keys[i]].split(','));
+        if (/_text_\w+/.test(keys[i])) getTokens(doc.properties[keys[i]].split(','));
     }
 
     function getTokens(texts) {
@@ -237,21 +236,6 @@
             } else {
                 add(tokens);
             }
-=======
-    var texts = doc.properties["carmen:text"].split(',');
-    for (var x = 0; x < texts.length; x++) {
-        // push tokens with replacements
-        var tokens = tokenize(token.replaceToken(replacer, texts[x]));
-        if (!tokens.length) continue;
-
-        // push tokens with housenum range token if applicable
-        var range = getHousenumRangeV3(doc);
-        if (range) {
-            var l = range.length;
-            while (l--) add([range[l]].concat(tokens));
-        } else {
-            add(tokens);
->>>>>>> 4594cf16
         }
     }
 
