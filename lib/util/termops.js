var mp20 = Math.pow(2,20);
var unidecode = require('unidecode-cxx');
var idPattern = /^(\S+)\.([0-9]+)$/;
var nonCJKchar = /[^\s\u1100-\u11FF\u2E80-\u2EFF\u3000-\u303F\u3040-\u309F\u30A0-\u30FF\u3100-\u312F\u3130-\u318F\u31C0-\u31EF\u31F0-\u31FF\u3200-\u32FF\u3300-\u33FF\u3400-\u4DBF\u4E00-\u9FFF\uF900-\uFAFF\uFE30-\uFE4F]/;
var token = require('./token');
var permute = require('./permute');
var murmur = require('murmur');
var cl = require('./closest-lang');

module.exports.id = id;
module.exports.terms = terms;
module.exports.address = address;
module.exports.maskAddress = maskAddress;
module.exports.parseSemiNumber = parseSemiNumber;
module.exports.getHousenumRangeV3 = getHousenumRangeV3;
module.exports.encodeTerm = encodeTerm;
module.exports.encodableText = encodableText;
module.exports.encodePhrase = encodePhrase;
module.exports.tokenize = tokenize;
module.exports.feature = feature;

/**
 * id - Checks if the query is requesting a specific feature by its id
 *      province.### address.### etc.
 *
 * @param {Array} indexes Array of indexes & their specific configs
 * @param {String} query User's geocode query
 * @return {Object|false} Return false or an object containing the index name and id of the feature
 */
function id(indexes, query) {
    var matches = query.match(idPattern);

    if (!matches) return false;

    var dbname = matches[1];
    var id = matches[2];

    if (!indexes[dbname]) return false;

    return {dbname:dbname, id:id};
};

/**
 * terms - converts text into an array of search term hash IDs.
 *
 * @param {Array} tokens Tokenized array of user's input query
 * @return {Array} Array of term hashes
 */
function terms(tokens) {
    var terms = []; // tokenize(text);
    for (var i = 0; i < tokens.length; i++) {
        terms[i] = encodeTerm(tokens[i]);
    }
    return terms;
};

/**
 * encodableText - Cleans and unidecodes a tokenized query, prepending a z or x
 *                 to indicate the presence of exclusively CJK chars. This is
 *                 done to separate language families from one another for
 *                 purposes of matching unidecoded strings in the index.
 *
 * @param {Array} tokens Tokenized array of user's input query
 */
function encodableText(tokens) {
    var text = (typeof tokens === 'string') ?  tokens : tokens.join(' ');
    return unidecode((nonCJKchar.test(text) ? 'x' : 'z') + text).toLowerCase().trim().replace(/\s+/g, ' ');
}

function encodePhrase(tokens, degen) {
    var text = encodableText(tokens);
    var encoded = parseInt(murmur.hash128(text).hex().substr(-13), 16);
    return encoded - (encoded % 2) + (degen ? 0 : 1);
};

// Generate a hash id from a feature ID. Fits within a 20-bit integer space
// to be encoded cleanly into zxy values (see lib/util/grid).
function feature(id) {
    return Math.abs(parseInt(id,10)) % mp20;
};

/**
 * tokenize - Normalize input text into lowercase, asciified tokens.
 *
 * @param  {String} query  A string to tokenize
 * @param  {String} lonlat A lon,lat pair to tokenize
 * @return {Array}         A tokenized array
 */
function tokenize(query, lonlat) {
    if (lonlat) {
        var numeric = query.split(',');
        if (numeric.length === 2) {
            numeric[0] = parseFloat(numeric[0].trim());
            numeric[1] = parseFloat(numeric[1].trim());
            if (!isNaN(numeric[0]) && !isNaN(numeric[1])) return numeric;
        }
    }
    var normalized = query
        .toLowerCase()
        .replace(/[\^]+/g, '')
        // collapse apostraphes, periods
        .replace(/['\.]/g, '')
        // all other ascii and unicode punctuation except '-' per
        // http://stackoverflow.com/questions/4328500 split terms
        .replace(/[\u2000-\u206F\u2E00-\u2E7F\\'!"#\$%&\(\)\*\+,\.\/:;<=>\?@\[\]\^_`\{\|\}~]/gi, ' ')
        .split(/[\s+]+/gi);

    var pretokens = [];

    for (var k = 0; k < normalized.length; k++) {
        // keep multi-digit numbers from being split in CJK queries
        if (normalized[k].length && normalized[k][0].charCodeAt() >= 19968 && normalized[k][0].charCodeAt() <= 40959) {
            pretokens = pretokens.concat(normalized[k].split(/([0-9０-９]+)/));
        } else if (/(\d+)-(\d+)[a-z]?/.test(normalized[k])) {
            pretokens.push(normalized[k]);
        } else {
            var splitPhrase = normalized[k].split('-');
            pretokens = pretokens.concat(splitPhrase);
        }
    }

    var tokens = [];

    for (var i = 0; i < pretokens.length; i++) {
        if (pretokens[i].length) {
            var charCode = pretokens[i][0].charCodeAt();
            if (charCode >= 19968 && charCode <= 40959) {
                tokens = tokens.concat(pretokens[i].split(''));
            } else {
                tokens.push(pretokens[i]);
            }
        }
    }

    return tokens;
}

/**
 * maskAddress - finds an address given the bitmask of a query
 * This ensures that an address is only used if it does not currently
 * match any of the currently matched features in teh bitmask and it
 * is a valid address
 *
 * @param query {Array} tokenized query
 * @param relev {Integer} a mask for the given query
 * @return {Object} returns an address object or null
*/
function maskAddress(query, mask) {
    for (var i = 0; i < query.length; i++) {
        if (mask & (1 << i)) {
            var addr = address(query[i]);
            if (addr) return {addr: addr, pos: i};
        }
    }
    return null;
}

/**
 * address - finds an address giving a single string token
 *
 * @param  {String} token a single String query token
 * @return {String}       Returns a string of the address or null
 */
function address(token) {
    if (typeof token === 'string' && (/^\d+[a-z]?$/.test(token) || /^(\d+)-(\d+)[a-z]?$/.test(token))) {
        return token;
    } else {
        return null;
    }
}

// Get the min + max housenum range for a doc with carmen:addressnumber or carmen:rangetype
// housenumber properties.
function getHousenumRangeV3(doc) {
    var ranges = [];
    var used = {};

    function add(numToken) {
        if (!used[numToken]) {
            used[numToken] = true;
            ranges.push(numToken);
        }
    }

    if (doc.properties["carmen:addressnumber"]) {
        var keys = typeof doc.properties["carmen:addressnumber"] === 'string' ?
            JSON.parse(doc.properties["carmen:addressnumber"]) :
            doc.properties["carmen:addressnumber"];
        for (var i = 0; i < keys.length; i++) {
            if (!keys[i]) continue;

            for (var j = 0; j < keys[i].length; j++) {
                if (typeof keys[i][j] === "number") keys[i][j] = keys[i][j].toString();
                var numToken = parseSemiNumber(keys[i][j]);
                if (numToken === null) continue;
                add(numTokenV3(numToken.toString()));
            }
        }
    }
    if (doc.properties["carmen:rangetype"]) {
        var props = ['carmen:lfromhn','carmen:ltohn','carmen:rfromhn','carmen:rtohn'];

        for (var c_it = 0; c_it < doc.geometry.geometries.length; c_it++) {
            for (var p = 0; p < props.length; p += 2) {
                if (!doc.properties[props[p]]) continue;

                var a = doc.properties[props[p]][c_it];
                var b = doc.properties[props[p+1]][c_it];

                for (var k = 0; k < a.length; k++) {
                    if (typeof a[k] === "number") a[k] = a[k].toString();
                    if (typeof b[k] === "number") b[k] = b[k].toString();

                    var valA = parseSemiNumber(a[k]);
                    var valB = parseSemiNumber(b[k]);
                    if (valA === null || valB === null) continue;

                    var min = Math.min(valA, valB);
                    var max = Math.max(valA, valB);
                    add(numTokenV3(max.toString()));
                    var val = min;
                    while (val < max) {
                        add(numTokenV3(val.toString()));
                        val += val < 10 ? 10 : 100;
                    }
                }
            }
        }
    }
    ranges.sort();
    return ranges.length ? ranges : false;
}

// Takes a geocoder_tokens token mapping and a text string and returns
// an array of one or more arrays of tokens that should be indexed.
module.exports.getIndexableText = getIndexableText;
function getIndexableText(replacer, globalTokens, doc) {
    var uniqTexts = {};
    var indexableText = [];
    var texts = doc.properties["carmen:text"].split(',');
    getTokens(texts, true);

    var keys = Object.keys(doc.properties);
    var length = keys.length;
    for (var i = 0; i < length; i ++) {
        var code = keys[i].match(/text_(.+)/);
        if (code) {
<<<<<<< HEAD
            if (!cl.hasLanguage(code[1])) throw new Error(code[1] + ' is an invalid language code');
            if (doc.properties[keys[i]]) getTokens(doc.properties[keys[i]].split(','));
=======
            if (!mun.hasLanguage(code[1])) throw new Error(code[1] + ' is an invalid language code');
            if (doc.properties[keys[i]]) getTokens(doc.properties[keys[i]].split(','), false);
>>>>>>> 7150b4ad
        }
    }

    function getTokens(texts, indexDegens) {
        for (var x = 0; x < texts.length; x++) {

            //Apply Global Tokens
            if (globalTokens) {

                texts[x] = token.replaceToken(globalTokens, texts[x]);
            }
            // push tokens with replacements
            var tokens = tokenize(token.replaceToken(replacer, texts[x]));
            if (!tokens.length) continue;

            // mark tokens array with an enableDegens flag
            // allows carmen:text_{translation} text to be omitted
            // from autocomplete for now
            tokens.indexDegens = indexDegens;

            // push tokens with housenum range token if applicable
            var range = getHousenumRangeV3(doc);
            if (range) {
                var l = range.length;
                while (l--) {
                    var withHousenums = [range[l]].concat(tokens);
                    withHousenums.indexDegens = indexDegens;
                    add(withHousenums);
                }
            } else {
                add(tokens);
            }
        }
    }

    function add(tokens) {
        var key = tokens.join(' ');
        if (!tokens.length || uniqTexts[key]) return;
        uniqTexts[key] = true;
        indexableText.push(tokens);
    }
    return indexableText;
};

// Check matched subquery text is probably based on a feature's
// text and not via fnv1a hash collision. Confirms that all
// characters within the subquery text are used somewhere by the
// feature text.
module.exports.decollide = decollide;
function decollide(replacer, doc, subq) {
    subq = unidecode(subq.toLowerCase()).toLowerCase().trim();

    // remove leading/trailing numtokens.
    subq = subq.replace(/^([0-9]*[#]+)/,'').replace(/([0-9]*[#]+)$/,'');

    var texts = token.replaceToken(replacer, doc.properties['carmen:text']).split(',');
    var keys = Object.keys(doc.properties);
    var length = keys.length;
    for (var i = 0; i < length; i ++) {
        var code = keys[i].match(/text_(.+)/);
        if (code && cl.hasLanguage(code[1]) &&
            doc.properties[keys[i]]) texts = texts.concat(token.replaceToken(replacer, doc.properties[keys[i]]).split(','));
    }

    var a = texts.length;
    var fails = 0;
    while (a--) {
        var text = unidecode(texts[a].toLowerCase()).toLowerCase().trim();
        var textHash = {
            32: true, // ' ' for spaces
        };
        var b = text.length;
        while (b--) textHash[text.charCodeAt(b)] = true;
        var c = subq.length;
        while (c--) if (!textHash[subq.charCodeAt(c)]) {
            fails++;
            break;
        }
    }
    // if subq fails to match every single text, consider it
    // an fnv1a false positive for this feature.
    return fails !== texts.length;
}

function parseSemiNumber(_) {
    _ = parseInt((_ || '').replace(/[^\d]/g,''),10);
    return isNaN(_) ? null : _;
}

function encodeTerm(text) {
    var encoded = parseInt(murmur.hash128(text).hex().substr(-13), 16);
    // Ensures encoded term does not collide with ids 0 or 1 in freq
    // index. These ids are reserved for count + maxscore stat values.
    if (encoded <= 1) encoded += 2;
    return encoded;
}

// Generate all potential permutations of an array of tokenized
// terms (strings) or term IDs (term id numbers).
module.exports.permutations = permutations;
function permutations(terms, weights, all) {
    var masks = all && terms.length <= 8 ? permute.all(terms.length) : permute.continuous(terms.length);

    var length = terms.length;
    var permutations = [];
    for (var i = 0; i < masks.length; i++) {
        var mask = masks[i];
        var permutation = [];

        // Determine whether permutation includes ending term.
        permutation.ender = !!(mask & (1<<length-1));

        // Add a bitmask that represents the slice of terms.
        permutation.mask = mask;

        if (weights) {
            permutation.relev = 0;
            for (var j = 0; j < length; j++) {
                if (!(mask & (1<<j))) continue;
                permutation.push(terms[j]);
                permutation.relev += (weights[j]||0);
            }
            permutation.relev = Math.round(permutation.relev * 5) / 5;
        } else {
            for (var k = 0; k < length; k++) {
                if (!(mask & (1<<k))) continue;
                permutation.push(terms[k]);
            }
        }

        // If it's a trailing numToken swap it to the front.
        // This is an optimization letting us index only the
        // leading-numtoken version of a phrase.
        if (permutation[permutation.length-1].indexOf('#') !== -1) {
            permutation.unshift(permutation.pop());
        }

        permutations.push(permutation);
    }
    return permutations;
}

module.exports.uniqPermutations = uniqPermutations;
function uniqPermutations(permutations) {
    var uniq = [];
    var memo = {};
    for (var i = 0; i < permutations.length; i++) {
        var text = permutations[i].join(',');

        // Disallow permutations where housenum token is not
        // at the front or back.
        var middle = permutations[i].slice(1,permutations[i].length-1).join(',');
        if (middle.indexOf('#') !== -1) continue;

        var key = text + '-' +
            permutations[i].ender + '-' +
            permutations[i].mask + '-' +
            (permutations[i].relev || 0);
        if (memo[key]) continue;
        memo[key] = true;
        uniq.push(permutations[i]);
    }
    uniq.sort(function(a, b) {
        return b.length - a.length;
    });
    return uniq;
}

module.exports.getIndexablePhrases = getIndexablePhrases;
function getIndexablePhrases(tokens, freq) {
    var uniq = {};
    var phrases = [];
    var perms = permutations(tokens, getWeights(tokens, freq), true);
    var l = 0;

    perms.sort(sortByRelev);

    for (var i = 0; i < perms.length; i++) {
        // Indexing optimization.
        if (perms[i].relev < 0.8) break;

        var text = perms[i].join(' ');

        // Encode canonical phrase.
        var toEncode = [];
        toEncode.push({
            degen: false,
            relev: perms[i].relev,
            text: encodableText(perms[i].join(' ')),
            phrase: encodePhrase(perms[i].join(' '), false)
        });

        // Encode degens of phrase.
        // Pre-unidecoded text is used to handle CJK degens properly.
        if (tokens.indexDegens) {
            var degens = getPhraseDegens(text);
            l = degens.length;
            while (l--) toEncode.push({
                degen: true,
                relev: perms[i].relev,
                text: encodableText(degens[l]),
                phrase: encodePhrase(degens[l], true)
            });
        // Enclude degen=true version of the canonical phrase.
        } else {
            toEncode.push({
                degen: true,
                relev: perms[i].relev,
                text: encodableText(perms[i].join(' ')),
                phrase: encodePhrase(perms[i].join(' '), true)
            });
        }

        l = toEncode.length;
        while (l--) {
            var obj = toEncode[l];

            // Uses the highest scored phrase via sort.
            if (uniq[obj.phrase]) continue;
            uniq[obj.phrase] = true;
            phrases.push(obj);
        }
    }
    return phrases;
}

function sortByRelev(a, b) {
    return b.relev - a.relev;
}

module.exports.getWeights = getWeights;
function getWeights(tokens, freq) {
    var i = 0;
    var encoded = 0;
    var termfreq = 0;
    var weightsum = 0;
    var weights = [];
    var totalfreq = freq[0][0] || 1;
    var numTokens = false;

    // Determine weights of all terms relative to one another.
    i = tokens.length;
    while (i--) {
        if (/#/.test(tokens[i])) {
            numTokens = true;
            weights[i] = -1;
        } else {
            encoded = encodeTerm(tokens[i]);
            termfreq = freq[encoded] ? freq[encoded][0] : 1;
            weights[i] = Math.log(1 + totalfreq/termfreq);
            weightsum += weights[i];
        }
    }
    // When numTokens are present, numTokens are a constant 0.2 weight.
    // Adjust other weights to fit within a 0-0.8 range.
    i = weights.length;
    if (numTokens) {
        while (i--) {
            if (weights[i] === -1) {
                weights[i] = 0.2;
            } else {
                weights[i] = Math.max(weights[i] / weightsum) * 0.8;
            }
        }
    } else {
        while (i--) {
            weights[i] = Math.max(weights[i] / weightsum);
        }
    }

    return weights;
}

// Generate phrase degenerates from a given array of tokens.
module.exports.getPhraseDegens = getPhraseDegens;
function getPhraseDegens(tokens) {
    var text = typeof tokens === 'string' ? tokens : tokens.join(' ');
    var length = text.length + 1;
    var degens = [];
    var leadsWithNumToken = /#/.test(text.split(' ')[0]);

    // Iterate through subsets of each term to generate degens.
    var hasSpace = false;
    for (var i = 1; i < length && length - i > 0; i++) {
        if (text.charAt(i - 1) === ' ') {
            hasSpace = true;
        } else if (!leadsWithNumToken || hasSpace) {
            degens.push(text.substr(0, i));
        }
    }

    return degens;
};

module.exports.numTokenize = numTokenize;
function numTokenize(text, version) {
    if (typeof text === 'string') text = tokenize(text);
    var numTokenized = [];
    for (var i = 0; i < text.length; i++) {
        var replaced = text.slice(0);
        var num = parseSemiNumber(address(text[i]));
        if (num !== null) {
            replaced[i] = version >= 3 ?
                numTokenV3(num.toString()) :
                numTokenV2(num.toString());

            numTokenized.push(replaced);
        }
    }
    return numTokenized;
}

module.exports.numTokenV2 = numTokenV2;
function numTokenV2(str) {
    var len = str.length;
    var numToken = '';
    while (len--) numToken += '#';
    return numToken;
}

module.exports.numTokenV3 = numTokenV3;
function numTokenV3(str) {
    if (str.length === 0) return '';
    if (str.length === 1) return '#';
    if (str.length === 2) return '##';
    var lead = str.length === 3 ? 1 : 2;
    var token = str.substr(0,lead);
    while (lead++ < str.length) token += '#';
    return token;
}
<|MERGE_RESOLUTION|>--- conflicted
+++ resolved
@@ -245,13 +245,8 @@
     for (var i = 0; i < length; i ++) {
         var code = keys[i].match(/text_(.+)/);
         if (code) {
-<<<<<<< HEAD
             if (!cl.hasLanguage(code[1])) throw new Error(code[1] + ' is an invalid language code');
-            if (doc.properties[keys[i]]) getTokens(doc.properties[keys[i]].split(','));
-=======
-            if (!mun.hasLanguage(code[1])) throw new Error(code[1] + ' is an invalid language code');
             if (doc.properties[keys[i]]) getTokens(doc.properties[keys[i]].split(','), false);
->>>>>>> 7150b4ad
         }
     }
 
