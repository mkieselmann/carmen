module.exports.toFeature = toFeature;
var closestLang = require('./closest-lang');
var featureMatchesLanguage = require('./filter').featureMatchesLanguage;
var termops = require('./termops');

<<<<<<< HEAD
function getPlaceName(context, format, language, languageMode) {
=======
/**
 * toFeature - Reformat a context array into a Carmen GeoJSON feature
 *
 * @param {Object} context Array of GeoJSON features ordered by index level
 * @param {Object} format Objects containing default/langauge specific formatting for `place_name`.
 * @param {String} language code to select language/formatting from context array. Undefined defaults to `carmen:text`
 * @param {String} languageMode option that can be set to 'strict' filter resutlts strictly to a specific language. Undefined defaults null.
 * @param {Boolean} debug Enable debug mode to expose internal properties in results
 * @return {Object} Carmen GeoJSON feature
 */
function toFeature(context, format, language, languageMode, debug, geocoder) {
>>>>>>> 4d2eef29
    var feat = context[0];

    // check for whether or not there are any parts of the response in the queried language.
    // if not, use the default templating rather than the one appropriate to the queried language.
    var languageFormat = language ? closestLang(language, format, "") : false;
    var includesMatching = false;
    for (var k = 0; k < context.length; k++) {
        if (languageFormat) {
            var languageText = language ? closestLang(language, context[k].properties, "carmen:text_") : false;
            if (languageText ||
                context[k].properties.language === language) {
                format = languageFormat;
                break;
            }
        }

        if (context[k].properties['carmen:query_text'] && geocoder) {
            var added = addMatchingText(context[k], geocoder, language);
            includesMatching = includesMatching || added;
        }
    }
<<<<<<< HEAD
    if (typeof format === 'object') format = format['default'];

    var place_name;
    // Use geocoder_format to format output if applicable
    if (!format || format === true || format === 1) {
        place_name = ((feat.properties['carmen:address'] ? feat.properties['carmen:address'] + ' ' : '') +
            context
                .filter(function(f) { return featureMatchesLanguage(f, { language: [language], languageMode: languageMode }); })
                .map(function(f) { return closestLang.getText(language, f.properties).text; })
                .join(', ')
        ).trim();
    } else {
        // Create template object that lists what we want to know
        var template = format.replace(/ /g,'').replace(/,/g,'').trim().replace(/^{/,'').replace(/}$/,'').split('}{');

        // Go through template object one-by-one & check to see if context is available for this template property
        for (var i = 0; i < template.length; i++) {
            var t = template[i].split('.');
            var templateProp     = t[0]; // ex. 'address','place'
            var templateSubprop  = t[1]; // ex. 'name','number'
            var val = '';

            // In cases where subprop is either `name` or `number`, we map to `text` and `address` respectively.
            // Otherwise, we look for the subprop itself
            // If not found, remove from the original format string

            for (var x = 0; x < context.length; x++) {
                var f = context[x];
                if (!f.properties['carmen:text']) throw new Error('Feature has no carmen:text');
                if (!featureMatchesLanguage(f, { language: [language], languageMode: languageMode })) continue;
                var carmenProp = f.properties['carmen:extid'].split('.')[0]; // ex. 'place', 'postcode', 'region'

                // If we found a match between the template property and one within the returned context
                if (templateProp == carmenProp) {
                    if (templateSubprop == '_name') {
                        // `name` is a hardcoded subproperty that maps to carmen:text
                        val = closestLang.getText(language, f.properties).text;
                        format = format.replace('{' + templateProp + '._name}',val);
                    } else if (templateSubprop == '_number') {
                        // `address` is a hardcored subproperty that maps to carmen:address
                        val = f.properties['carmen:address'];
                        // in case val is a digit and not a comma-separated string
                        if (typeof val === 'number') { val += ''; }
                        val = (val||'').split(',')[0];
                        format = format.replace('{' + templateProp + '._number}',val);
                    } else {
                        // otherwise, subproperties appear as standard strings within feature properties
                        val = f.properties[templateSubprop];
                        if (val) {
                            format = format.replace('{' + templateProp + '.' + templateSubprop + '}',val);
=======
    var originalFormat = typeof format == 'object' ? format['default'] : format;

    var place_names = {};
    var passes = ['normal'];
    if (includesMatching) passes.push('matching');
    passes.forEach(function(pass) {
        format = originalFormat;
        var place_name;
        // Use geocoder_format to format output if applicable
        if (!format || format === true || format === 1) {
            place_name = ((feat.properties['carmen:address'] ? feat.properties['carmen:address'] + ' ' : '') +
                context
                    .filter(function(f) { return pass == 'matching' || featureMatchesLanguage(f, { language: language, languageMode: languageMode }); })
                    .map(function(f) { return (pass == 'matching' ? f.matching_text : undefined) || closestLang.getText(language, f.properties).text; })
                    .join(', ')
            ).trim();
        } else {
            // Create template object that lists what we want to know
            var template = format.replace(/ /g,'').replace(/,/g,'').trim().replace(/^{/,'').replace(/}$/,'').split('}{');

            // Go through template object one-by-one & check to see if context is available for this template property
            for (var i = 0; i < template.length; i++) {
                var t = template[i].split('.');
                var templateProp     = t[0]; // ex. 'address','place'
                var templateSubprop  = t[1]; // ex. 'name','number'
                var val = '';

                // In cases where subprop is either `name` or `number`, we map to `text` and `address` respectively.
                // Otherwise, we look for the subprop itself
                // If not found, remove from the original format string

                for (var x = 0; x < context.length; x++) {
                    var f = context[x];
                    if (!f.properties['carmen:text']) throw new Error('Feature has no carmen:text');
                    if (pass == 'normal' && !featureMatchesLanguage(f, { language: language, languageMode: languageMode })) continue;
                    var carmenProp = f.properties['carmen:extid'].split('.')[0]; // ex. 'place', 'postcode', 'region'

                    // If we found a match between the template property and one within the returned context
                    if (templateProp == carmenProp) {
                        if (templateSubprop == '_name') {
                            // `name` is a hardcoded subproperty that maps to carmen:text
                            val = (pass == 'matching' ? f.matching_text : undefined) || closestLang.getText(language, f.properties).text;
                            format = format.replace('{' + templateProp + '._name}',val);
                        } else if (templateSubprop == '_number') {
                            // `address` is a hardcored subproperty that maps to carmen:address
                            val = f.properties['carmen:address'];
                            // in case val is a digit and not a comma-separated string
                            if (typeof val === 'number') { val += ''; }
                            val = (val||'').split(',')[0];
                            format = format.replace('{' + templateProp + '._number}',val);
>>>>>>> 4d2eef29
                        } else {
                            // otherwise, subproperties appear as standard strings within feature properties
                            val = f.properties[templateSubprop];
                            if (val) {
                                format = format.replace('{' + templateProp + '.' + templateSubprop + '}',val);
                            } else {
                                // No matches or text, remove altogether
                                format = format.replace('{' + templateProp + '.' + templateSubprop + '}','');
                            }
                        }
                    }
                }
            }
            // Handle any cases where context wasn't available by getting rid of curly braces, awkwards spaces/commas
            format = format.replace(/\{.+?\}/g, '').replace(/ \, /g,', ').replace(/  /g,' ').replace(/\, \,/g,'').replace(/^\,/,'').replace(/\,\,/,',').trim().replace(/\,$/,'');
            place_name = format;
        }
<<<<<<< HEAD
        // Handle any cases where context wasn't available by getting rid of curly braces, awkwards spaces/commas
        format = format.replace(/\{.+?\}/g, '').replace(/ \, /g,', ').replace(/  /g,' ').replace(/\, \,/g,'').replace(/^\,/,'').replace(/\,\,/,',').trim().replace(/\,$/,'');
        place_name = format;
    }
    return place_name;
}

/**
 * toFeature - Reformat a context array into a Carmen GeoJSON feature
 *
 * @param {Object} context Array of GeoJSON features ordered by index level
 * @param {Object} format Objects containing default/langauge specific formatting for `place_name`.
 * @param {String} language code to select language/formatting from context array. Undefined defaults to `carmen:text`
 * @param {String} languageMode option that can be set to 'strict' filter resutlts strictly to a specific language. Undefined defaults null.
 * @param {Boolean} debug Enable debug mode to expose internal properties in results
 * @return {Object} Carmen GeoJSON feature
 */
function toFeature(context, format, languages, languageMode, debug) {
    var feat = context[0];
    if (!feat.properties['carmen:center']) throw new Error('Feature has no carmen:center');
    if (!feat.properties['carmen:extid'])  throw new Error('Feature has no carmen:extid');
=======
        place_names[pass] = place_name;
    });
>>>>>>> 4d2eef29

    var feature = {
        id: feat.properties['carmen:extid'],
        type: 'Feature',
<<<<<<< HEAD
=======
        text: featureText.text,
        place_name: place_names.normal,
>>>>>>> 4d2eef29
        place_type: feat.properties['carmen:types'],
        relevance: context._relevance,
        properties: {}
    };
    if (feat.matching_text) feature.matching_text = feat.matching_text;
    if (feat.matching_language) feature.matching_language = feat.matching_language;
    if (place_names.matching) feature.matching_place_name = place_names.matching;

    languages = languages && languages.length ? languages : [''];

    languages.reduce(function(memo, language, i) {
        var suffix = language ? `_${language}` : '';
        var text = closestLang.getText(language, feat.properties);
        memo[`text${suffix}`] = text.text;
        if (text.language) memo[`language${suffix}`] = text.language.replace("_", "-");
        memo[`place_name${suffix}`] = getPlaceName(context, format, language, languageMode);
        if (i === 0) {
            memo.text = memo[`text${suffix}`];
            if (text.language) memo.language = memo[`language${suffix}`];
            memo.place_name = memo[`place_name${suffix}`];
        }
        return memo;
    }, feature);

    if (feat.bbox) feature.bbox = feat.bbox;

    if (feat.properties['carmen:center']) {
        feature.center = feat.geometry && feat.geometry.type === 'Point' ?
            feat.geometry.coordinates :
            feat.properties['carmen:center'];
        feature.geometry = feat.geometry || {
            type: 'Point',
            coordinates: feat.properties['carmen:center']
        };
    // This case is meant *only* for legacy carmen sources which supported
    // features without geometries.
    } else {
        feature.geometry = null;
    }
    if (feat.properties['carmen:address']) feature.address = feat.properties['carmen:address'];
    for (var key in context[0].properties) if (key.indexOf('carmen:') !== 0 || debug) {
        if (key === 'id') continue;
        feature.properties[key] = context[0].properties[key];
    }
    if (context.length > 1) {
        feature.context = [];
        for (var c = 1; c < context.length; c++) {
            if (!context[c].properties['carmen:extid']) throw new Error('Feature has no carmen:extid');
            if (!featureMatchesLanguage(context[c], { language: languages, languageMode: languageMode })) continue;

            var contextFeat = { id: context[c].properties['carmen:extid'] };

            // copy over all non-'carmen:*' properties
            var propertyKeys = Object.keys(context[c].properties).filter(function(prop) {
                return !/^carmen:/.test(prop) && !/^id$/.test(prop);
            });

            for (var j = 0; j < propertyKeys.length; j++)
                contextFeat[propertyKeys[j]] = context[c].properties[propertyKeys[j]];

<<<<<<< HEAD
            languages.reduce(function(memo, language, i) {
                var suffix = language ? `_${language}` : '';
                var text = closestLang.getText(language, context[c].properties);
                memo[`text${suffix}`] = text.text;
                if (text.language) memo[`language${suffix}`] = text.language.replace("_", "-");
                if (i === 0) {
                    memo.text = memo[`text${suffix}`];
                    if (text.language) memo.language = memo[`language${suffix}`];
                }
                return memo;
            }, contextFeat);
=======
            if (context[c].matching_text) contextFeat.matching_text = context[c].matching_text;
            if (context[c].matching_language) contextFeat.matching_language = context[c].matching_language;
>>>>>>> 4d2eef29

            feature.context.push(contextFeat);
        }
    }

    return feature;
}
<<<<<<< HEAD
=======

function addMatchingText(item, geocoder, requestedLanguage) {
    var closest = requestedLanguage ? closestLang.closestLangLabel(requestedLanguage, item.properties, 'carmen:text_') : undefined;
    var textKey = closest ? "carmen:text_" + closest : "carmen:text";
    var closestText = item.properties[textKey].split(',')[0];

    if (item.properties['carmen:matches_language'] && !/,/.exec(item.properties[textKey])) return;

    // now we get to play the came of figuring out which phrase this was originally
    var source = geocoder.byidx[item.properties['carmen:idx']];

    var allPhrases = new Map();
    var original = new Map();
    for (var key of Object.keys(item.properties)) {
        if (!item.properties[key] || !/^carmen:text/.exec(key)) continue;

        item.properties[key].split(',').forEach(function(sourceText) {
            var texts = termops.getIndexableText(source.token_replacer, source.globaltokens,
                {properties:{'carmen:text': sourceText}}
            );
            if (texts.length) {
                var phrases = termops.getIndexablePhrases(texts[0].tokens, {"__COUNT__": [1]});
                phrases.forEach(function(phrase) {
                    if (!allPhrases.has(phrase.phrase)) allPhrases.set(phrase.phrase, new Set());
                    allPhrases.get(phrase.phrase).add(key);

                    var oKey = phrase.phrase + "/" + key;
                    if (!original.has(oKey)) original.set(oKey, new Set());
                    original.get(oKey).add(sourceText);
                })
            }
        })
    }

    var query = termops.encodableText(item.properties['carmen:query_text']);
    var regex = new RegExp("^" + query + (item.properties['carmen:prefix'] ? "" : "$"));

    var matches = {};
    for (var candidate of allPhrases.keys()) {
        if (regex.exec(candidate)) {
            for (var phraseKey of allPhrases.get(candidate)) {
                if (!matches.hasOwnProperty(phraseKey)) matches[phraseKey] = candidate;
            }
        }
    }

    var best;
    if (requestedLanguage) {
        best = closestLang.closestLangLabel(requestedLanguage, matches, 'carmen:text_');
        if (best) best = 'carmen:text_' + best;
    } else if (matches['carmen:text']) {
        best = 'carmen:text';
    }
    if (!best) {
        // if all we have is the default, go with that
        if (matches['carmen:text'] && Object.keys(matches).length == 1) {
            best = 'carmen:text';
        } else {
            // otherwise, go with the alphabetically first one that isn't the default, so we have a language to claim
            best = Object.keys(matches).filter(function(x) { return x != 'carmen:text'; }).sort()[0];
        }
    }

    if (!best) {
        // we weren't able to find something that worked; bail
        return;
    }

    var matching_language = best == "carmen:text" ? null : best.replace("carmen:text_", "");
    var match_key = matches[best] + "/" + best;
    var matching_set = original.has(match_key) ? Array.from(original.get(match_key)) : [];
    var matching_text = matching_set.length ? matching_set[0] : null;

    if (!matching_text || matching_text == closestText) {
        // this was all for nothing :(
        return;
    } else {
        item.matching_text = matching_text;
        if (matching_language && matching_language != closest) {
            item.matching_language = matching_language.replace('_', '-');
        }
        return true;
    }
}
>>>>>>> 4d2eef29
<|MERGE_RESOLUTION|>--- conflicted
+++ resolved
@@ -3,29 +3,14 @@
 var featureMatchesLanguage = require('./filter').featureMatchesLanguage;
 var termops = require('./termops');
 
-<<<<<<< HEAD
 function getPlaceName(context, format, language, languageMode) {
-=======
-/**
- * toFeature - Reformat a context array into a Carmen GeoJSON feature
- *
- * @param {Object} context Array of GeoJSON features ordered by index level
- * @param {Object} format Objects containing default/langauge specific formatting for `place_name`.
- * @param {String} language code to select language/formatting from context array. Undefined defaults to `carmen:text`
- * @param {String} languageMode option that can be set to 'strict' filter resutlts strictly to a specific language. Undefined defaults null.
- * @param {Boolean} debug Enable debug mode to expose internal properties in results
- * @return {Object} Carmen GeoJSON feature
- */
-function toFeature(context, format, language, languageMode, debug, geocoder) {
->>>>>>> 4d2eef29
     var feat = context[0];
 
     // check for whether or not there are any parts of the response in the queried language.
     // if not, use the default templating rather than the one appropriate to the queried language.
     var languageFormat = language ? closestLang(language, format, "") : false;
-    var includesMatching = false;
-    for (var k = 0; k < context.length; k++) {
-        if (languageFormat) {
+    if (languageFormat) {
+        for (var k = 0; k < context.length; k++) {
             var languageText = language ? closestLang(language, context[k].properties, "carmen:text_") : false;
             if (languageText ||
                 context[k].properties.language === language) {
@@ -33,13 +18,7 @@
                 break;
             }
         }
-
-        if (context[k].properties['carmen:query_text'] && geocoder) {
-            var added = addMatchingText(context[k], geocoder, language);
-            includesMatching = includesMatching || added;
-        }
-    }
-<<<<<<< HEAD
+    }
     if (typeof format === 'object') format = format['default'];
 
     var place_name;
@@ -90,76 +69,14 @@
                         val = f.properties[templateSubprop];
                         if (val) {
                             format = format.replace('{' + templateProp + '.' + templateSubprop + '}',val);
-=======
-    var originalFormat = typeof format == 'object' ? format['default'] : format;
-
-    var place_names = {};
-    var passes = ['normal'];
-    if (includesMatching) passes.push('matching');
-    passes.forEach(function(pass) {
-        format = originalFormat;
-        var place_name;
-        // Use geocoder_format to format output if applicable
-        if (!format || format === true || format === 1) {
-            place_name = ((feat.properties['carmen:address'] ? feat.properties['carmen:address'] + ' ' : '') +
-                context
-                    .filter(function(f) { return pass == 'matching' || featureMatchesLanguage(f, { language: language, languageMode: languageMode }); })
-                    .map(function(f) { return (pass == 'matching' ? f.matching_text : undefined) || closestLang.getText(language, f.properties).text; })
-                    .join(', ')
-            ).trim();
-        } else {
-            // Create template object that lists what we want to know
-            var template = format.replace(/ /g,'').replace(/,/g,'').trim().replace(/^{/,'').replace(/}$/,'').split('}{');
-
-            // Go through template object one-by-one & check to see if context is available for this template property
-            for (var i = 0; i < template.length; i++) {
-                var t = template[i].split('.');
-                var templateProp     = t[0]; // ex. 'address','place'
-                var templateSubprop  = t[1]; // ex. 'name','number'
-                var val = '';
-
-                // In cases where subprop is either `name` or `number`, we map to `text` and `address` respectively.
-                // Otherwise, we look for the subprop itself
-                // If not found, remove from the original format string
-
-                for (var x = 0; x < context.length; x++) {
-                    var f = context[x];
-                    if (!f.properties['carmen:text']) throw new Error('Feature has no carmen:text');
-                    if (pass == 'normal' && !featureMatchesLanguage(f, { language: language, languageMode: languageMode })) continue;
-                    var carmenProp = f.properties['carmen:extid'].split('.')[0]; // ex. 'place', 'postcode', 'region'
-
-                    // If we found a match between the template property and one within the returned context
-                    if (templateProp == carmenProp) {
-                        if (templateSubprop == '_name') {
-                            // `name` is a hardcoded subproperty that maps to carmen:text
-                            val = (pass == 'matching' ? f.matching_text : undefined) || closestLang.getText(language, f.properties).text;
-                            format = format.replace('{' + templateProp + '._name}',val);
-                        } else if (templateSubprop == '_number') {
-                            // `address` is a hardcored subproperty that maps to carmen:address
-                            val = f.properties['carmen:address'];
-                            // in case val is a digit and not a comma-separated string
-                            if (typeof val === 'number') { val += ''; }
-                            val = (val||'').split(',')[0];
-                            format = format.replace('{' + templateProp + '._number}',val);
->>>>>>> 4d2eef29
                         } else {
-                            // otherwise, subproperties appear as standard strings within feature properties
-                            val = f.properties[templateSubprop];
-                            if (val) {
-                                format = format.replace('{' + templateProp + '.' + templateSubprop + '}',val);
-                            } else {
-                                // No matches or text, remove altogether
-                                format = format.replace('{' + templateProp + '.' + templateSubprop + '}','');
-                            }
+                            // No matches or text, remove altogether
+                            format = format.replace('{' + templateProp + '.' + templateSubprop + '}','');
                         }
                     }
                 }
             }
-            // Handle any cases where context wasn't available by getting rid of curly braces, awkwards spaces/commas
-            format = format.replace(/\{.+?\}/g, '').replace(/ \, /g,', ').replace(/  /g,' ').replace(/\, \,/g,'').replace(/^\,/,'').replace(/\,\,/,',').trim().replace(/\,$/,'');
-            place_name = format;
-        }
-<<<<<<< HEAD
+        }
         // Handle any cases where context wasn't available by getting rid of curly braces, awkwards spaces/commas
         format = format.replace(/\{.+?\}/g, '').replace(/ \, /g,', ').replace(/  /g,' ').replace(/\, \,/g,'').replace(/^\,/,'').replace(/\,\,/,',').trim().replace(/\,$/,'');
         place_name = format;
@@ -177,30 +94,18 @@
  * @param {Boolean} debug Enable debug mode to expose internal properties in results
  * @return {Object} Carmen GeoJSON feature
  */
-function toFeature(context, format, languages, languageMode, debug) {
+function toFeature(context, format, languages, languageMode, debug, geocoder) {
     var feat = context[0];
     if (!feat.properties['carmen:center']) throw new Error('Feature has no carmen:center');
     if (!feat.properties['carmen:extid'])  throw new Error('Feature has no carmen:extid');
-=======
-        place_names[pass] = place_name;
-    });
->>>>>>> 4d2eef29
 
     var feature = {
         id: feat.properties['carmen:extid'],
         type: 'Feature',
-<<<<<<< HEAD
-=======
-        text: featureText.text,
-        place_name: place_names.normal,
->>>>>>> 4d2eef29
         place_type: feat.properties['carmen:types'],
         relevance: context._relevance,
         properties: {}
     };
-    if (feat.matching_text) feature.matching_text = feat.matching_text;
-    if (feat.matching_language) feature.matching_language = feat.matching_language;
-    if (place_names.matching) feature.matching_place_name = place_names.matching;
 
     languages = languages && languages.length ? languages : [''];
 
@@ -254,7 +159,6 @@
             for (var j = 0; j < propertyKeys.length; j++)
                 contextFeat[propertyKeys[j]] = context[c].properties[propertyKeys[j]];
 
-<<<<<<< HEAD
             languages.reduce(function(memo, language, i) {
                 var suffix = language ? `_${language}` : '';
                 var text = closestLang.getText(language, context[c].properties);
@@ -266,10 +170,6 @@
                 }
                 return memo;
             }, contextFeat);
-=======
-            if (context[c].matching_text) contextFeat.matching_text = context[c].matching_text;
-            if (context[c].matching_language) contextFeat.matching_language = context[c].matching_language;
->>>>>>> 4d2eef29
 
             feature.context.push(contextFeat);
         }
@@ -277,8 +177,6 @@
 
     return feature;
 }
-<<<<<<< HEAD
-=======
 
 function addMatchingText(item, geocoder, requestedLanguage) {
     var closest = requestedLanguage ? closestLang.closestLangLabel(requestedLanguage, item.properties, 'carmen:text_') : undefined;
@@ -362,5 +260,4 @@
         }
         return true;
     }
-}
->>>>>>> 4d2eef29
+}