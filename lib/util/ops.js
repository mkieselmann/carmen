module.exports.toFeature = toFeature;
var closestLang = require('./closest-lang');

/**
 * toFeature - Reformat a context array into a Carmen GeoJSON feature
 *
 * @param {Object} context Array of GeoJSON features ordered by index level
 * @param {Object} format Objects containing default/langauge specific formatting for `place_name`.
 * @param {String} language code to select language/formatting from context array. Undefined defaults to `carmen:text`
 * @return {Object} Carmen GeoJSON feature
 */
function toFeature(context, format, language) {
    var feat = context[0];
    if (!feat.properties['carmen:center']&& !feat.properties['carmen:legacy']) throw new Error('Feature has no carmen:center');
    if (!feat.properties['carmen:extid'])  throw new Error('Feature has no carmen:extid');

    // check for whether or not there are any parts of the response in the queried language.
    // if not, use the default templating rather than the one appropriate to the queried language.
<<<<<<< HEAD
    var languageFormat = language ? closestLang(language, format, "") : false;
    if (languageFormat) {
        for (var x = 0; x < context.length; x++) {
            var languageText = language ? closestLang(language, context[x].properties, "carmen:text_") : false;
            if (languageText ||
                context[x].properties.language === language) {
                format = languageFormat;
=======
    if (language && format[language]) {
        for (var k = 0; k < context.length; k++) {
            if (context[k].properties['carmen:text_'+language] ||
                context[k].properties.language === language) {
                format = format[language];
>>>>>>> 8b5d4987
                break;
            }
        }
    }
    if (typeof format === 'object') format = format['default'];

    var _gettext = function(f) {
        if (!f.properties['carmen:text'] && !f.properties['carmen:legacy']) throw new Error('Feature has no carmen:text');
        var languageLabel = closestLang.closestLangLabel(language, f.properties, "carmen:text_")
        var languageText = languageLabel ? f.properties["carmen:text_" + languageLabel] : false;
        return {
            text: (languageText||f.properties['carmen:text']||'').split(',')[0],
            language: languageLabel ? languageLabel : false
        };
    };
<<<<<<< HEAD
    var gettext = function(f) {
        return _gettext(f).text;
    }
=======
    var place_name;
>>>>>>> 8b5d4987
    //Use geocoder_format to format output if applicable
    if (!format || format === true || format === 1) {
        place_name = ((feat.properties['carmen:address'] ? feat.properties['carmen:address'] + ' ' : '') + context.map(gettext).join(', ')).trim();
    } else {
        // Create template object that lists what we want to know
        var template = format.replace(/ /g,'').replace(/,/g,'').trim().replace(/^{/,'').replace(/}$/,'').split('}{');

        // Go through template object one-by-one & check to see if context is available for this template property
        for (var i = 0; i < template.length; i++) {
            var t = template[i].split('.');
            var templateProp     = t[0]; // ex. 'address','place'
            var templateSubprop  = t[1]; // ex. 'name','number'
            var val = '';

            // In cases where subprop is either `name` or `number`, we map to `text` and `address` respectively.
            // Otherwise, we look for the subprop itself
            // If not found, remove from the original format string

            for (var x = 0; x < context.length; x++) {
                var f = context[x];
                if (!f.properties['carmen:text'] && !f.properties['carmen:legacy']) throw new Error('Feature has no carmen:text');
                var carmenProp = f.properties['carmen:extid'].split('.')[0]; // ex. 'place', 'postcode', 'region'

                // If we found a match between the template property and one within the returned context
                if (templateProp == carmenProp) {
                    if (templateSubprop == '_name') {
                        // `name` is a hardcoded subproperty that maps to carmen:text
                        val = gettext(f);
                        format = format.replace('{' + templateProp + '._name}',val);
                    } else if (templateSubprop == '_number') {
                        // `address` is a hardcored subproperty that maps to carmen:address
                        val = f.properties['carmen:address'];
                        // in case val is a digit and not a comma-separated string
                        if (typeof val === 'number') { val += ''; }
                        val = (val||'').split(',')[0];
                        format = format.replace('{' + templateProp + '._number}',val);
                    } else {
                        // otherwise, subproperties appear as standard strings within feature properties
                        val = f.properties[templateSubprop];
                        if (val) {
                            format = format.replace('{' + templateProp + '.' + templateSubprop + '}',val);
                        } else {
                            // No matches or text, remove altogether
                            format = format.replace('{' + templateProp + '.' + templateSubprop + '}','');
                        }
                    }
                }
            }
        }
        // Handle any cases where context wasn't available by getting rid of curly braces, awkwards spaces/commas
        format = format.replace(/\{.+?\}/g, '').replace(/ \, /g,', ').replace(/  /g,' ').replace(/\, \,/g,'').replace(/^\,/,'').replace(/\,\,/,',').trim().replace(/\,$/,'');
        place_name = format;
    }

    var featureText = _gettext(feat);
    var feature = {
        id: feat.properties['carmen:extid'],
        type: 'Feature',
        text: featureText.text,
        place_name: place_name,
        relevance: context._relevance,
        properties: {}
    };

    if (featureText.language) feature.language = featureText.language.replace("_", "-");

    if (feat.bbox) feature.bbox = feat.bbox;

    if (feat.properties['carmen:center']) {
        feature.center = feat.geometry && feat.geometry.type === 'Point' ?
            feat.geometry.coordinates :
            feat.properties['carmen:center'];
        feature.geometry = feat.geometry || {
            type: 'Point',
            coordinates: feat.properties['carmen:center']
        };
    // This case is meant *only* for legacy carmen sources which supported
    // features without geometries.
    } else {
        feature.geometry = null;
    }
    if (feat.properties['carmen:address']) feature.address = feat.properties['carmen:address'];
    for (var key in context[0].properties) if (key.indexOf('carmen:') !== 0) {
        if (key === 'id') continue;
        feature.properties[key] = context[0].properties[key];
    }
    if (context.length > 1) {
        feature.context = [];
        for (var c = 1; c < context.length; c++) {
            if (!context[c].properties['carmen:extid']) throw new Error('Feature has no carmen:extid');
            var contextFeat = {
                id: context[c].properties['carmen:extid'],
                text: gettext(context[c])
            };

            // copy over all non-'carmen:*' properties
            var propertyKeys = Object.keys(context[c].properties).filter(function(prop) {
                return !/^carmen:/.test(prop) && !/^id$/.test(prop);
            });

            for (var j = 0; j < propertyKeys.length; j++)
                contextFeat[propertyKeys[j]] = context[c].properties[propertyKeys[j]];

            feature.context.push(contextFeat);
        }
    }

    return feature;
};<|MERGE_RESOLUTION|>--- conflicted
+++ resolved
@@ -16,21 +16,13 @@
 
     // check for whether or not there are any parts of the response in the queried language.
     // if not, use the default templating rather than the one appropriate to the queried language.
-<<<<<<< HEAD
     var languageFormat = language ? closestLang(language, format, "") : false;
     if (languageFormat) {
-        for (var x = 0; x < context.length; x++) {
-            var languageText = language ? closestLang(language, context[x].properties, "carmen:text_") : false;
+        for (var k = 0; k < context.length; k++) {
+            var languageText = language ? closestLang(language, context[k].properties, "carmen:text_") : false;
             if (languageText ||
-                context[x].properties.language === language) {
+                context[k].properties.language === language) {
                 format = languageFormat;
-=======
-    if (language && format[language]) {
-        for (var k = 0; k < context.length; k++) {
-            if (context[k].properties['carmen:text_'+language] ||
-                context[k].properties.language === language) {
-                format = format[language];
->>>>>>> 8b5d4987
                 break;
             }
         }
@@ -46,13 +38,11 @@
             language: languageLabel ? languageLabel : false
         };
     };
-<<<<<<< HEAD
     var gettext = function(f) {
         return _gettext(f).text;
     }
-=======
+
     var place_name;
->>>>>>> 8b5d4987
     //Use geocoder_format to format output if applicable
     if (!format || format === true || format === 1) {
         place_name = ((feat.properties['carmen:address'] ? feat.properties['carmen:address'] + ' ' : '') + context.map(gettext).join(', ')).trim();
