var termops = require('./util/termops');
var token = require('./util/token');
var queue = require('d3-queue').queue;
var bb = require('./util/bbox');

// # phrasematch
//
// @param {Object} source a Geocoder datasource
// @param {Array} query a list of terms composing the query to Carmen
// @param {Function} callback called with `(err, features, result, stats)`
module.exports = function phrasematch(source, query, options, callback) {
    options = options || {};
    options.autocomplete = options.autocomplete || false;
    options.bbox = options.bbox || false;
    var tokenized = termops.tokenize(token.replaceToken(source.token_replacer, query));
    var getter = source.getGeocoderData.bind(source);
    var loadall = source._geocoder.loadall.bind(source._geocoder);

    // if not in bbox, skip
    if (options.bbox) {
        var intersects = bb.intersect(options.bbox, source.bounds);
        if (!intersects) return callback(null, []);
    }

    // Get all subquery permutations from the query
    var subqueries = termops.permutations(tokenized);

    // Include housenum tokenized permutations if source has addresses
    if (source.geocoder_address) {
        var numTokenized = termops.numTokenize(tokenized, source.version);
        for (var i = 0; i < numTokenized.length; i++) {
            subqueries = subqueries.concat(termops.permutations(numTokenized[i]));
        }
    }

    subqueries = termops.uniqPermutations(subqueries);

    for (var l = 0; l < subqueries.length; l++) {
<<<<<<< HEAD
        var phrase = termops.encodePhrase(subqueries[l]);
=======
        var phrase = termops.encodePhrase(subqueries[l], options.autocomplete ? subqueries[l].ender : false);
>>>>>>> c3f3700f
        subqueries[l].text = termops.encodableText(subqueries[l]);
        subqueries[l].phrase = phrase;
    }

    loadall(getter, 'freq', [1], function(err) {
        if (err) return callback(err);

        // load up scorefactor used at indexing time.
        // it will be used to scale scores for approximated
        // cross-index comparisons.
        var scorefactor = (source._geocoder.get('freq', 1)||[0])[0] || 1;

        var results = [];

        var l = subqueries.length;
        while (l--) {
            if (!source._dictcache.hasPhrase(subqueries[l])) continue;
            // Augment permutations with matched grids,
            // index position and weight relative to input query.
            subqueries[l].scorefactor = scorefactor;
            subqueries[l].getter = getter;
            subqueries[l].loadall = loadall;
            subqueries[l].cache = source._geocoder;
            subqueries[l].idx = source.idx;
            subqueries[l].zoom = source.zoom;
            subqueries[l].nmask = 1 << source.ndx;
            subqueries[l].bmask = source.bmask;
            subqueries[l].weight = subqueries[l].length / tokenized.length;

            // For degens, use dawg cache to resolve all possible phrases
            if (options.autocomplete && subqueries[l].ender) {
                subqueries[l].phrases = [];
                subqueries[l].phrasesText = [];

                var phrasesText = source._dictcache.getPhrasesFromDegen(subqueries[l].text);
                var m = phrasesText.length;
                while (m--) {
                    var text = phrasesText[m].replace('.','');
                    // If text doesn't match subqueries[l].text this is a part match (e.g. 'hell' of 'hello')
                    // If text doesnt' match phraseText[m] then it contained a '.' that was replaced (e.g. 'hello.') marking a phrase that does not support degens (translations)
                    if (text !== subqueries[l].text && text !== phrasesText[m]) continue;
                    subqueries[l].phrasesText.push(text);
                    subqueries[l].phrases.push(termops.encodePhrase(text, true));
                }
            // Otherwise phrases to load are already known
            } else {
                subqueries[l].phrases = [subqueries[l].phrase];
                subqueries[l].phrasesText = [subqueries[l].text];
            }

            results.push(subqueries[l]);
        }

        return callback(null, results);
    });
};
<|MERGE_RESOLUTION|>--- conflicted
+++ resolved
@@ -36,11 +36,7 @@
     subqueries = termops.uniqPermutations(subqueries);
 
     for (var l = 0; l < subqueries.length; l++) {
-<<<<<<< HEAD
         var phrase = termops.encodePhrase(subqueries[l]);
-=======
-        var phrase = termops.encodePhrase(subqueries[l], options.autocomplete ? subqueries[l].ender : false);
->>>>>>> c3f3700f
         subqueries[l].text = termops.encodableText(subqueries[l]);
         subqueries[l].phrase = phrase;
     }
