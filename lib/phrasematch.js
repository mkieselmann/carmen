--- conflicted
+++ resolved
@@ -24,27 +24,16 @@
 
     subqueries = termops.uniqPermutations(subqueries);
 
-<<<<<<< HEAD
-    var q = queue();
-    var l = subqueries.length;
-    var toLoad = [];
-    while (l--) {
-=======
     var loadStats = [];
     for (var l = 0; l < subqueries.length; l++) {
->>>>>>> 2b501a74
         var phrase = termops.encodePhrase(subqueries[l], subqueries[l].ender);
         subqueries[l].phrase = phrase;
         loadStats.push(phrase);
     }
 
-<<<<<<< HEAD
     var loadall = source._geocoder.loadall.bind(source._geocoder);
-    q.defer(loadall, getter, 'freq', [0]);
-    q.defer(loadall, getter, 'grid', toLoad);
-    q.awaitAll(function(err) {
-=======
-    source._geocoder.loadall(getter, 'stat', loadStats, function(err) {
+
+    loadall(getter, 'stat', loadStats, function(err) {
         if (err) return callback(err);
         var toLoad = [];
         for (var l = 0; l < loadStats.length; l++) {
@@ -52,11 +41,13 @@
                 toLoad.push(loadStats[l]);
             }
         }
-        source._geocoder.loadall(getter, 'grid', toLoad, loaded);
+        var q = queue();
+        q.defer(loadall, getter, 'freq', [0]);
+        q.defer(loadall, getter, 'grid', toLoad);
+        q.awaitAll(loaded);
     });
 
     function loaded(err) {
->>>>>>> 2b501a74
         if (err) return callback(err);
 
         // load up scorefactor used at indexing time.
@@ -65,6 +56,7 @@
         var scorefactor = (source._geocoder.get('freq', 0)||[0,0])[1] || 1;
 
         var results = [];
+
         var l = subqueries.length;
         while (l--) {
             if (!source._geocoder.exists('grid', subqueries[l].phrase)) continue;
