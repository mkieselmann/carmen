var context = require('../lib/context');
var tape = require('tape');

tape('context.stackFeatures noop', function(assert) {
    assert.deepEqual(context.stackFeatures({}, [], {}), [], '0 features => []');
    assert.end();
});

tape('context.stackFeatures simple', function(assert) {
    var geocoderStub = {
        indexes: {
            country: { type:'country' },
            region: { type:'region' }
        }
    };
    var loaded = { features: [{
        type: 'Feature',
        properties: {
            'carmen:types': ['country'],
            'carmen:extid': 'country.1'
        }
    }, {
        type: 'Feature',
        properties: {
            'carmen:types': ['region'],
            'carmen:extid': 'region.1'
        }
    }]};
    assert.deepEqual(context.stackFeatures(geocoderStub, loaded.features.slice(0), {}), {features: [loaded.features[1], loaded.features[0]]}, '2 features stacked');
    assert.end();
});

tape('context.stackFeatures type bump', function(assert) {
    var geocoderStub = {
        indexes: {
            country: { type:'country' },
        }
    };
    var loaded = { features: [{
        type: 'Feature',
        properties: {
            'carmen:types': ['country'],
            'carmen:extid': 'country.1'
        }
    }, {
        type: 'Feature',
        properties: {
            'carmen:types': ['country'],
            'carmen:extid': 'country.2'
        }
    }]};
    assert.deepEqual(context.stackFeatures(geocoderStub, loaded.features.slice(0), {}), { features: [loaded.features[0]]}, '1 feature stacked, 1 bumped');
    assert.end();
});

tape('context.stackFeatures conflict', function(assert) {
    var geocoderStub = {
        indexes: {
            place: { type:'place' },
            address: { type:'address' }
        }
    };
    var loaded = { features: [{
        type: 'Feature',
        properties: {
            'carmen:types': ['place'],
            'carmen:extid': 'place.1'
        }
    }, {
        type: 'Feature',
        properties: {
            'carmen:types': ['address'],
            'carmen:extid': 'address.1'
        }
    }, {
        type: 'Feature',
        properties: {
            'carmen:types': ['poi'],
            'carmen:conflict': 'address',
            'carmen:extid': 'poi.1'
        }
    }]};
    assert.deepEqual(context.stackFeatures(geocoderStub, loaded.features.slice(0), {}), { features: [loaded.features[1], loaded.features[0]]}, '2 features stacked, 1 bumped');
    assert.end();
});

tape('context.stackFeatures conflict, dist tiebreak', function(assert) {
    var geocoderStub = {
        indexes: {
            place: { type:'place' },
            address: { type:'address' }
        }
    };
    var loaded = { features: [{
        type: 'Feature',
        properties: {
            'carmen:types': ['place'],
            'carmen:extid': 'place.1'
        }
    }, {
        type: 'Feature',
        properties: {
            'carmen:types': ['address'],
            'carmen:extid': 'address.1',
            'carmen:vtquerydist': 10
        }
    }, {
        type: 'Feature',
        properties: {
            'carmen:types': ['poi'],
            'carmen:conflict': 'address',
            'carmen:extid': 'poi.1',
            'carmen:vtquerydist': 1
        }
    }]};
    assert.deepEqual(context.stackFeatures(geocoderStub, loaded.features.slice(0), {}), { features: [loaded.features[2], loaded.features[0]]}, '2 features stacked, 1 bumped, conflict priorities nearest feature');
    assert.end();
});

tape('context.stackFeatures multitype', function(assert) {
    var geocoderStub = {
        indexes: {
            region: { type:'region' },
            place: { type:'place' }
        }
    };
    var loaded = { features: [{
        type: 'Feature',
        properties: {
            'carmen:types': ['region','place'],
            'carmen:extid': 'region.1'
        }
    }]};
    var stacked = context.stackFeatures(geocoderStub, loaded.features.slice(0), {});
    assert.deepEqual(stacked, { features: [loaded.features[0]]}, '1 feature stacked, promoted');
    assert.deepEqual(stacked.features[0].properties['carmen:extid'], 'place.1', 'alters extid');
    assert.end();
});

tape('context.stackFeatures multitype, gap', function(assert) {
    var geocoderStub = {
        indexes: {
            region: { type:'region' },
            place: { type:'place' },
            poi: { type:'poi' }
        }
    };
    var loaded = { features: [
        {
            type: 'Feature',
            properties: {
                'carmen:types': ['region','place'],
                'carmen:extid': 'region.1'
            }
        }, {
            type: 'Feature',
            properties: {
                'carmen:types': ['poi'],
                'carmen:extid': 'poi.1'
            }
        }
    ]};
    var stacked = context.stackFeatures(geocoderStub, loaded.features.slice(0), {});
    assert.deepEqual(stacked, { features: [loaded.features[1],loaded.features[0]]}, '2 features stacked, 1 promoted');
    assert.deepEqual(stacked.features[0].properties['carmen:extid'], 'poi.1');
    assert.deepEqual(stacked.features[1].properties['carmen:extid'], 'place.1');
    assert.end();
});

tape('context.stackFeatures multitype, nogap', function(assert) {
    var geocoderStub = {
        indexes: {
            region: { type:'region' },
            place: { type:'place' },
            poi: { type:'poi' }
        }
    };
    var loaded = { features: [{
        type: 'Feature',
        properties: {
            'carmen:types': ['region','place'],
            'carmen:extid': 'region.1',
            'carmen:geomtype': 3
        }
    }, {
        type: 'Feature',
        properties: {
            'carmen:types': ['place'],
            'carmen:extid': 'place.1',
            'carmen:geomtype': 3
        }
    }, {
        type: 'Feature',
        properties: {
            'carmen:types': ['poi'],
            'carmen:extid': 'poi.1'
        }
<<<<<<< HEAD
    }
    ]};
    var stacked = context.stackFeatures(geocoderStub, loaded.features.slice(0), {});
    assert.deepEqual(stacked, { features: [loaded.features[2],loaded.features[0]]}, '2 features stacked, 1 promoted');
    assert.deepEqual(stacked.features[0].properties['carmen:extid'], 'poi.1');
    assert.deepEqual(stacked.features[1].properties['carmen:extid'], 'place.1');
=======
    }];
    var stacked = context.stackFeatures(geocoderStub, loaded.slice(0), {});
    assert.deepEqual(stacked, [loaded[2],loaded[1],loaded[0]], '3 features stacked');
    assert.deepEqual(stacked[0].properties['carmen:extid'], 'poi.1');
    assert.deepEqual(stacked[1].properties['carmen:extid'], 'place.1');
    assert.deepEqual(stacked[2].properties['carmen:extid'], 'region.1');
>>>>>>> c78e1a54
    assert.end();
});
<|MERGE_RESOLUTION|>--- conflicted
+++ resolved
@@ -195,20 +195,12 @@
             'carmen:types': ['poi'],
             'carmen:extid': 'poi.1'
         }
-<<<<<<< HEAD
     }
     ]};
     var stacked = context.stackFeatures(geocoderStub, loaded.features.slice(0), {});
-    assert.deepEqual(stacked, { features: [loaded.features[2],loaded.features[0]]}, '2 features stacked, 1 promoted');
+    assert.deepEqual(stacked, { features: [loaded.features[2],loaded.features[1],loaded.features[0]]}, '3 features stacked');
     assert.deepEqual(stacked.features[0].properties['carmen:extid'], 'poi.1');
     assert.deepEqual(stacked.features[1].properties['carmen:extid'], 'place.1');
-=======
-    }];
-    var stacked = context.stackFeatures(geocoderStub, loaded.slice(0), {});
-    assert.deepEqual(stacked, [loaded[2],loaded[1],loaded[0]], '3 features stacked');
-    assert.deepEqual(stacked[0].properties['carmen:extid'], 'poi.1');
-    assert.deepEqual(stacked[1].properties['carmen:extid'], 'place.1');
-    assert.deepEqual(stacked[2].properties['carmen:extid'], 'region.1');
->>>>>>> c78e1a54
-    assert.end();
-});
+    assert.deepEqual(stacked.features[2].properties['carmen:extid'], 'region.1');
+    assert.end();
+});
