const tape = require('tape');
const zlib = require('zlib');
const DawgCache = require('../lib/util/dawg');
const termops = require('../lib/util/termops');
const Carmen = require('..');
const mem = require('../lib/api-mem');
const queue = require('d3-queue').queue;
// const context = require('../lib/context');


// be able to add a specific feature
const addFeature = require('../lib/util/addfeature'),
    queueFeature = addFeature.queueFeature,
    buildQueued = addFeature.buildQueued;

// create basic outline for a feature to be searched
const conf = {
    country: new mem({
        maxzoom: 6,
        geocoder_address: 0,
        geocoder_languages: ['en'],
    }, () => {}),
    city: new mem({
        maxzoom: 6,
        geocoder_address: 0,
        geocoder_languages: ['en'],
    }, () => {}),
    street: new mem({
        maxzoom: 6,
        geocoder_address: 1,
        geocoder_languages: ['en'],
    }, () => {}),
    landmark: new mem({
        maxzoom: 6,
        geocoder_address: 0,
        geocoder_languages: ['en'],
    }, () => {}),
};


const c = new Carmen(conf);

// create feature to be searched for country, city, street, and landmark
tape('index Wall St', (t) => {
    let street = {
        "id":1,
        "properties": {
            'carmen:text':'Wall St',
            'carmen:text_en':'Wall St',
            "carmen:center":  [ -74.01034355163574, 40.706912973264785 ]
        },
        "geometry": {
            "type": "Point",
            "coordinates": [
                -74.01034355163574,
                40.706912973264785
            ]
        }
    };
    queueFeature(conf.street, street, t.end);
});
tape('index city', (t) => {
    let city = {
        "id":1,
        "properties": {
            'carmen:text':'New York',
            'carmen:text_en': 'New York',
            "carmen:center":  [ -74.01047229766846, 40.70716509319156 ]
        },
        "geometry": {
            "type": "Polygon",
            "coordinates": [
                [
                    [
                        -74.0105152130127,
                        40.70792146442606
                    ],
                    [
                        -74.01156663894653,
                        40.707043102014715
                    ],
                    [
                        -74.0103006362915,
                        40.70640872195707
                    ],
                    [
                        -74.00937795639038,
                        40.70714069841032
                    ],
                    [
                        -74.0105152130127,
                        40.70792146442606
                    ]
                ]
            ]
        }
    };
    queueFeature(conf.city, city, t.end);
});
tape('index Christ the Redeemer', (t) => {
    let landmark = {
        "id":1,
        "properties": {
            'carmen:text':'Christ the Redeemer',
            'carmen:text_en':'Christ the Redeemer',
            "carmen:center":  [ -50.80078125, -10.444597722834875 ]
        },
        "geometry": {
            "type": "Point",
            "coordinates": [
                -50.80078125,
                -10.444597722834875

            ]
        }
    };
    queueFeature(conf.landmark, landmark, t.end);
});
tape('index Brazil', (t) => {
    let country = {
        "id":1,
        "properties": {
            'carmen:text':'Brazil',
            'carmen:text_en':'Brazil',
            "carmen:center":  [ -49.9658203125, -10.481333461113326 ]
        },
        "geometry": {
            "type": "Polygon",
            "coordinates": [
                [
                    [
                        -55.54687499999999,
                        -14.647368383896618
                    ],
                    [
                        -44.384765625,
                        -14.647368383896618
                    ],
                    [
                        -44.384765625,
                        -6.315298538330033
                    ],
                    [
                        -55.54687499999999,
                        -6.315298538330033
                    ],
                    [
                        -55.54687499999999,
                        -14.647368383896618
                    ]
                ]
            ]
        }
    };
    queueFeature(conf.country, country, t.end);
});

// queue features built
tape('build queued features', (t) => {
    const q = queue();
    Object.keys(conf).forEach((c) => {
        q.defer((cb) => {
            buildQueued(conf[c], cb);
        });
    });
    q.awaitAll(t.end);
});

// create and load DawgCache
tape('create', (t) => {
    const dict = new DawgCache();
    t.ok(dict, "dawg created")
    t.end();
});

tape('dump/load DawgCache', (t) => {
    const dict = new DawgCache();
    dict.setText("a1");
    dict.setText("a2");
    dict.setText("a3");
    dict.setText("a4");


    zlib.gzip(dict.dump(), (err, zdata) => {
        t.ifError(err);
        t.ok(zdata.length < 200e3, 'gzipped dictcache < 200k');
        zlib.gunzip(zdata, (err, data) => {
            t.ifError(err);
            let loaded = new DawgCache(data);
            for (let i = 1; i <= 4; i++) {
<<<<<<< HEAD
                console.log(loaded.hasPhrase("a1"));
                t.equal(loaded.hasPhrase("a" + i, false), true, 'has a' + i);
            }
            t.equal(loaded.hasPhrase("a45", false, true), false, 'not a45');

=======
                console.log(`** thing${i}: `,loaded.hasPhrase("a" + i, false));
                t.equal(loaded.hasPhrase("a" + i, false), { exact_match: true, final: true, text: 'a1' });
            }
            t.equal(loaded.hasPhrase("a5", false), false, 'not a5');
>>>>>>> ab9718b2
            t.equal(loaded.hasPhrase("a", false), false, 'not a');
            t.equal(loaded.hasPhrase("a", true), true, 'has a as degen');

            t.end();
        });
    });
});

// check dawg cache
tape('invalid data', (t) => {
    const dict = new DawgCache();
    t.throws(() => { dict.setText(""); });
    t.end();
});

// index contents
tape('test index contents for new york', (assert) => {
    assert.equal(Array.from(conf.city._dictcache)[0], 'new york', 'test index contents for new york');
    assert.end();
});

tape('test index contents for wallst', (assert) => {
    assert.equal(Array.from(conf.street._dictcache)[0], 'wallst', 'test index contents for wallst');
    assert.end();
});

// query in carmen
tape('query for "wall st new york"', (assert) => {
    c.geocode('wall st new york', { limit_verify:1 }, (err, res) => {
        assert.deepEqual(res.features[0].place_name, 'Wall St, New York', 'query for "wall st new york" returns "Wall St"');
        assert.end();
    });
});

tape('query for "wallst new york"', (assert) => {
    c.geocode('wallst new york', { limit_verify:1 }, (err, res) => {
        assert.equal(res.features.length > 0, true, 'query for "wallst new york" returns any feature');
        assert.deepEqual(res.features[0].place_name, 'Wall St, New York', 'query for "wallst new york" returns "Wall St"');
        assert.end();
    });
});

//landmark search with geocoder_address = 0
tape('query for "christ the redeemer, brazil"', (assert) => {
    c.geocode('christ the redeemer brazil', { limit_verify:1 }, (err, res) => {
        assert.deepEqual(res.features[0].place_name, 'Christ the Redeemer, Brazil', 'query for "christ the redeemer brazil" returns "Christ the Redeemer, Brazil"');
        assert.end();
    });
});
tape('test index contents for dict/christtheredeemer', (assert) => {
    assert.equal(Array.from(conf.landmark._dictcache)[0], 'christtheredeemer', 'test index contents for christ the redeemer');
    assert.end();
});

//language flag test to trigger during getMatchingText();
tape('language fallback query: Wall St', (t) => {
    c.geocode('Wall St', { language: 'ar'}, (err, res) => {
        t.equal('Wall St', res.features[0].text, 'Fallback to English');
        t.equal('en', res.features[0].language, 'Language returned is English');
        t.ifError(err, 'no error');
        t.end();
    });
});
tape('language fallback query: Christ the Redeemer', (t) => {
    c.geocode('Christ the Redeemer', { language: 'ar'}, (err, res) => {
        t.equal('Christ the Redeemer', res.features[0].text, 'Fallback to English');
        t.equal('en', res.features[0].language, 'Language returned is English');
        t.ifError(err, 'no error');
        t.end();
    });
});<|MERGE_RESOLUTION|>--- conflicted
+++ resolved
@@ -188,18 +188,10 @@
             t.ifError(err);
             let loaded = new DawgCache(data);
             for (let i = 1; i <= 4; i++) {
-<<<<<<< HEAD
                 console.log(loaded.hasPhrase("a1"));
                 t.equal(loaded.hasPhrase("a" + i, false), true, 'has a' + i);
             }
             t.equal(loaded.hasPhrase("a45", false, true), false, 'not a45');
-
-=======
-                console.log(`** thing${i}: `,loaded.hasPhrase("a" + i, false));
-                t.equal(loaded.hasPhrase("a" + i, false), { exact_match: true, final: true, text: 'a1' });
-            }
-            t.equal(loaded.hasPhrase("a5", false), false, 'not a5');
->>>>>>> ab9718b2
             t.equal(loaded.hasPhrase("a", false), false, 'not a');
             t.equal(loaded.hasPhrase("a", true), true, 'has a as degen');
 
