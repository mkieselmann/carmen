--- conflicted
+++ resolved
@@ -11,19 +11,13 @@
     var b1 = new Phrasematch(['b1'], 0.5, parseInt('1', 2), null, null, 1, null, 1);
     var b2 = new Phrasematch(['b2'], 0.5, parseInt('1', 2), null, null, 1, null, 1);
     var debug = stackable([
-<<<<<<< HEAD
         new PhrasematchResult([a1], { idx: 0, bmask: {}, ndx: 0 }),
         new PhrasematchResult([b1, b2], { idx: 1, bmask: {}, ndx: 1 })
-    ]).map(function(stack) {
-=======
-        new PhrasematchResult([a1], null, null, { idx: 0, bmask: {}, ndx: 0 }),
-        new PhrasematchResult([b1, b2], null, null, { idx: 1, bmask: {}, ndx: 1 })
     ]);
 
     debug.forEach(function(stack) { stack.sort(sortByZoomIdx); });
     debug.sort(sortByRelevLengthIdx);
     debug = debug.map(function(stack) {
->>>>>>> f341f7dc
         return stack.map(function(s) { return s.subquery.join(' '); });
     });
 
@@ -39,23 +33,15 @@
     var b1 = new Phrasematch(['b1'], 0.33, parseInt('10', 2), null, null, 1, null, 1);
     var c1 = new Phrasematch(['c1'], 0.33, parseInt('1', 2), null, null, 2, null, 1);
     var debug = stackable([
-<<<<<<< HEAD
         new PhrasematchResult([a1], { idx: 0, bmask: {}, ndx: 0 }),
         new PhrasematchResult([b1], { idx: 1, bmask: {}, ndx: 1 }),
         new PhrasematchResult([c1], { idx: 2, bmask: {}, ndx: 1 })
-    ]).map(function(stack) {
-        return stack.map(function(s) { return s.subquery.join(' ')});
-=======
-        new PhrasematchResult([a1], null, null, { idx: 0, bmask: {}, ndx: 0 }),
-        new PhrasematchResult([b1], null, null, { idx: 1, bmask: {}, ndx: 1 }),
-        new PhrasematchResult([c1], null, null, { idx: 2, bmask: {}, ndx: 1 })
     ]);
 
     debug.forEach(function(stack) { stack.sort(sortByZoomIdx); });
     debug.sort(sortByRelevLengthIdx);
     debug = debug.map(function(stack) {
         return stack.map(function(s) { return s.subquery.join(' '); });
->>>>>>> f341f7dc
     });
 
     assert.deepEqual(debug, [
@@ -69,19 +55,13 @@
     var a1 = new Phrasematch(['a1'], 0.66, parseInt('100', 2), null, null, 0, null, 1);
     var b1 = new Phrasematch(['b1'], 0.66, parseInt('10', 2), null, null, 1, null, 1);
     var debug = stackable([
-<<<<<<< HEAD
         new PhrasematchResult([a1], { idx: 0, bmask: [0, 1], ndx: 0 }),
         new PhrasematchResult([b1], { idx: 1, bmask: [1, 0], ndx: 1 })
-    ]).map(function(stack) {
-=======
-        new PhrasematchResult([a1], null, null, { idx: 0, bmask: [0, 1], ndx: 0 }),
-        new PhrasematchResult([b1], null, null, { idx: 1, bmask: [1, 0], ndx: 1 })
     ]);
 
     debug.forEach(function(stack) { stack.sort(sortByZoomIdx); });
     debug.sort(sortByRelevLengthIdx);
     debug = debug.map(function(stack) {
->>>>>>> f341f7dc
         return stack.map(function(s) { return s.subquery.join(' '); });
     });
 
@@ -100,21 +80,14 @@
     var c1 = new Phrasematch(['c1'], 0.33, parseInt('1', 2), null, null, 1, null, 1);
     var c2 = new Phrasematch(['c2'], 0.33, parseInt('100', 2), null, null, 1, null, 1);
     var debug = stackable([
-<<<<<<< HEAD
         new PhrasematchResult([a1, a2], { idx: 0, bmask: [], ndx: 0 }),
         new PhrasematchResult([b1, b2], { idx: 1, bmask: [], ndx: 1 }),
         new PhrasematchResult([c1, c2], { idx: 1, bmask: [], ndx: 2 }),
-    ]).map(function(stack) {
-=======
-        new PhrasematchResult([a1, a2], null, null, { idx: 0, bmask: [], ndx: 0 }),
-        new PhrasematchResult([b1, b2], null, null, { idx: 1, bmask: [], ndx: 1 }),
-        new PhrasematchResult([c1, c2], null, null, { idx: 1, bmask: [], ndx: 2 }),
     ]);
 
     debug.forEach(function(stack) { stack.sort(sortByZoomIdx); });
     debug.sort(sortByRelevLengthIdx);
     debug = debug.map(function(stack) {
->>>>>>> f341f7dc
         return stack.relev.toFixed(2) + ' - ' + stack.map(function(s) { return s.subquery.join(' ')}).join(', ');
     });
 
@@ -142,23 +115,15 @@
     var d1 = new Phrasematch(['d1'], 0.25, parseInt('1000', 2), null, null, 3, null, 3);
     var d2 = new Phrasematch(['d2'], 0.25, parseInt('0001', 2), null, null, 3, null, 4);
     var debug = stackable([
-<<<<<<< HEAD
         new PhrasematchResult([a1, a2], { idx: 0, bmask: [], ndx: 0 }),
         new PhrasematchResult([b1, b2], { idx: 1, bmask: [], ndx: 1 }),
         new PhrasematchResult([c1, c2], { idx: 2, bmask: [], ndx: 2 }),
         new PhrasematchResult([d1, d2], { idx: 3, bmask: [], ndx: 3 }),
-    ]).map(function(stack) {
-=======
-        new PhrasematchResult([a1, a2], null, null, { idx: 0, bmask: [], ndx: 0 }),
-        new PhrasematchResult([b1, b2], null, null, { idx: 1, bmask: [], ndx: 1 }),
-        new PhrasematchResult([c1, c2], null, null, { idx: 2, bmask: [], ndx: 2 }),
-        new PhrasematchResult([d1, d2], null, null, { idx: 3, bmask: [], ndx: 3 }),
     ]);
 
     debug.forEach(function(stack) { stack.sort(sortByZoomIdx); });
     debug.sort(sortByRelevLengthIdx);
     debug = debug.map(function(stack) {
->>>>>>> f341f7dc
         return stack.map(function(s) { return s.subquery.join(' ')});
     });
 
