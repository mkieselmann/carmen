const token = require('../lib/util/token');
const test = require('tape');

let tokenList = {
    "First": "1st",
    "Second": "2nd",
    "Third": "3rd",
    "Fourth": "4th",
    "Fifth": "5th",
    "Sixth": "6th",
    "Seventh": "7th",
    "Eigth": "8th",
    "Ninth": "9th",
    "Tenth": "10th",
    "Eleventh": "11th",
    "Twelfth": "12th",
    "Thirteenth": "13th",
    "Fourteenth": "14th",
    "Fifteenth": "15th",
    "Sixteenth": "16th",
    "Seventeenth": "17th",
    "Eighteenth": "18th",
    "Nineteenth": "19th",
    "Twentieth": "20th",
    "Alley": "Aly",
    "Arcade": "Arc",
    "Avenue": "Ave",
    "Bayoo": "Byu",
    "Beach": "Bch",
    "Bluff": "Blf",
    "Bottom": "Btm",
    "Boulevard": "Blvd",
    "Branch": "Br",
    "Bridge": "Brg",
    "Brook": "Brk",
    "Brooks": "Brks",
    "Burg": "Bg",
    "Burgs": "Bgs",
    "Bypass": "Byp",
    "Calle": "Cll",
    "Camp": "Cp",
    "Canyon": "Cyn",
    "Cape": "Cpe",
    "Causeway": "Cswy",
    "Center": "Ctr",
    "Centers": "Ctrs",
    "Circle": "Cir",
    "Circles": "Cirs",
    "Cliff": "Clf",
    "Cliffs": "Clfs",
    "Club": "Clb",
    "Common": "Cmn",
    "Corner": "Cor",
    "Course": "Crse",
    "Court": "Ct",
    "Courts": "Cts",
    "Cove": "Cv",
    "Creek": "Crk",
    "Crescent": "Cres",
    "Crest": "Crst",
    "Crossing": "Xing",
    "Curve": "Curv",
    "Dale": "Dl",
    "Dam": "Dm",
    "Divide": "Dv",
    "Drive": "Dr",
    "Drives": "Drs",
    "East": "E",
    "Estate": "Est",
    "Estates": "Ests",
    "Expressway": "Expy",
    "Extension": "Ext",
    "Extensions": "Exts",
    "Falls": "Fls",
    "Ferry": "Fry",
    "Field": "Fld",
    "Fields": "Flds",
    "Flat": "Flt",
    "Flats": "Flts",
    "Ford": "Frd",
    "Forest": "Frst",
    "Forge": "Frg",
    "Forges": "Frgs",
    "Fork": "Frk",
    "Fort": "Ft",
    "Freeway": "Fwy",
    "Grade": "Grd",
    "Green": "Grn",
    "Harbor": "Hbr",
    "Harbors": "Hbrs",
    "Haven": "Hvn",
    "Heights": "Hts",
    "Highway": "Hwy",
    "Hill": "Hl",
    "Hills": "Hls",
    "Hollow": "Holw",
    "Industrial": "Ind",
    "Interstate": "I",
    "Island": "Is",
    "Islands": "Iss",
    "Junction": "Jct",
    "Junctions": "Jcts",
    "Junior": "Jr",
    "Key": "Ky",
    "Keys": "Kys",
    "Knoll": "Knl",
    "Knolls": "Knls",
    "Lake": "Lk",
    "Lakes": "Lks",
    "Landing": "Lndg",
    "Lane": "Ln",
    "Lieutenant": "Lt",
    "Light": "Lgt",
    "Lights": "Lgts",
    "Loaf": "Lf",
    "Lock": "Lck",
    "Locks": "Lcks",
    "Lodge": "Ldg",
    "Mall": "Mal",
    "Manor": "Mnr",
    "Manors": "Mnrs",
    "Meadow": "Mdw",
    "Meadows": "Mdws",
    "Mill": "Ml",
    "Mission": "Msn",
    "Moorhead": "Mhd",
    "Motorway": "Mtwy",
    "Mountain": "Mtn",
    "Mount": "Mt",
    "Neck": "Nck",
    "Northeast": "NE",
    "North": "N",
    "Northwest": "NW",
    "Orchard": "Orch",
    "Overpass": "Ovps",
    "Parkway": "Pky",
    "Passage": "Psge",
    "Place": "Pl",
    "Plain": "Pln",
    "Plains": "Plns",
    "Plaza": "Plz",
    "Point": "Pt",
    "Points": "Pts",
    "Port": "Prt",
    "Ports": "Prts",
    "Prairie": "Pr",
    "Private": "Pvt",
    "Radial": "Radl",
    "Ranch": "Rnch",
    "Rapid": "Rpd",
    "Rapids": "Rpds",
    "Rest": "Rst",
    "Ridge": "Rdg",
    "Ridges": "Rdgs",
    "River": "Riv",
    "Road": "Rd",
    "Roads": "Rds",
    "Route": "Rte",
    "Saint": "St",
    "Senior": "Sr",
    "Sergeant": "Sgt",
    "Shoal": "Shl",
    "Shoals": "Shls",
    "Shore": "Shr",
    "Shores": "Shrs",
    "Skyway": "Sky",
    "Southeast": "SE",
    "South": "S",
    "Southwest": "SW",
    "Spring": "Spg",
    "Springs": "Spgs",
    "Square": "Sq",
    "Squares": "Sqs",
    "Station": "Sta",
    "Stream": "Strm",
    "Streets": "Sts",
    "Street": "St",
    "Summit": "Smt",
    "Terrace": "Ter",
    "Thoroughfare": "Thfr",
    "Thruway": "Thwy",
    "Trace": "Trce",
    "Trafficway": "Tfwy",
    "Trail": "Trl",
    "Tunnel": "Tunl",
    "Turnpike": "Tpke",
    "Underpass": "Unp",
    "Unions": "Uns",
    "Union": "Un",
    "Valleys": "Vlys",
    "Valley": "Vly",
    "Viaduct": "Via",
    "Views": "Vws",
    "View": "Vw",
    "Villages": "Vlgs",
    "Village": "Vlg",
    "Ville": "Vl",
    "Vista": "Vis",
    "Walkway": "Wlky",
    "West": "W",
<<<<<<< HEAD
    "San Francisco": "sf"
};

let tokens = token.createReplacer(tokenList);
var tokensR = token.createReplacer(tokenList, {includeUnambiguous: true});

// this is a test function that returns "saint" if the match is at the beginning, "street"
// if it's at the end, or "st" otherwise. In real life you'd want something smarter than this
var tokensRC = token.createReplacer(tokenList, {
    includeUnambiguous: true,
    custom: {
        'St': function() {
            var full = arguments[arguments.length - 1];
            var offset = arguments[arguments.length - 2];
            var match = arguments[0];
            var pre = full.slice(0, offset);
            var post = full.slice(offset + match.length);
=======
    "San Francisco": "sf",
    "Rio": "R"
});
>>>>>>> f728e26a

            var out;
            if (pre.trim() == "") out = arguments[1] + "saint" + arguments[2];
            else if (post.trim() == "") out = arguments[1] + "street" + arguments[2];
            else out = arguments[0];

            return out;
        }
    }
})

test('token replacement', (q) => {
    q.deepEqual(token.replaceToken(tokens, 'fargo street northeast, san francisco'),'fargo St NE, sf');
    q.deepEqual(token.replaceToken(tokens, 'coolstreet'),'coolstreet');
    q.deepEqual(token.replaceToken(tokens, 'streetwise'),'streetwise');

    q.deepEqual(
        token.enumerateTokenReplacements(tokens, 'fargo street northeast, san francisco'),
        ['fargo', [' St', ' street'], '', [' NE,', ' northeast,'], '', [' sf', ' san francisco'], '']
    );
    q.deepEqual(token.enumerateTokenReplacements(tokens, 'main st street st st milwaukee lane ln wtf ln'), [
        'main st',
        [ ' St ', ' street ' ],
        'st st milwaukee',
        [ ' Ln ', ' lane ' ],
        'ln wtf ln'
    ]);
    q.deepEqual(token.enumerateTokenReplacements(tokensR, 'main st street st st milwaukee lane ln wtf ln'), [
        'main st',
        [ ' St ', ' street ' ],
        'st st milwaukee',
        [ ' Ln ', ' lane ' ],
        '',
        [ 'ln ', 'Lane ' ],
        'wtf',
        [ ' ln', ' Lane' ],
        ''
    ]);

    q.deepEqual(token.enumerateTokenReplacements(tokens, 'coolstreet'),['coolstreet']);
    q.deepEqual(token.enumerateTokenReplacements(tokens, 'streetwise'),['streetwise']);
    q.end();
});

test('custom reverse replacement', (q) => {
    q.deepEqual(token.replaceToken(tokensRC, 'st thomas st united states'), 'saint thomas st united states');
    q.deepEqual(token.replaceToken(tokensRC, 'e first st').toLowerCase(), 'east first street');

    q.deepEqual(token.enumerateTokenReplacements(tokensRC, 'st thomas st united states'), [
        '',
        [ 'st ', 'saint ' ],
        'thomas',
        [ ' st ' ],
        'united states'
    ]);
    q.deepEqual(token.enumerateTokenReplacements(tokensRC, 'e first st'), [
        '',
        [ 'East', 'e' ],
        '',
        [ ' 1st ', ' first ' ],
        '',
        [ 'st', 'street' ],
        ''
    ]);

    q.end();
})

test('replacer', (q) => {

    // deepEqual doesn't compare regex objects intelligently / accurately
    // so we have to roll our own :-&
    let rep = token.createReplacer({
        'Road': 'Rd',
        'Street': 'St'
    });
<<<<<<< HEAD
    q.deepEqual(rep.map((r) => { return r.named; }), [false, false]);
    q.deepEqual(rep.map((r) => { return r.to; }), ['$1Rd$2', '$1St$2']);
    q.deepEqual(rep.map((r) => { return r.from.toString(); }), ['/(\\W|^)Road(\\W|$)/gi', '/(\\W|^)Street(\\W|$)/gi']);
=======
    var WORD_BOUNDARY = "[\\s\\u2000-\\u206F\\u2E00-\\u2E7F\\\\'!\"#$%&()*+,\\-.\\/:;<=>?@\\[\\]^_`{|}~]";
    q.deepEqual(rep.map(function(r) { return r.named; }), [false, false]);
    q.deepEqual(rep.map(function(r) { return r.to; }), ['$1Rd$2', '$1St$2']);
    q.deepEqual(
        rep.map(function(r) { return r.from.toString(); }),
        [
            '/(' + WORD_BOUNDARY + '|^)Road(' + WORD_BOUNDARY + '|$)/gi',
            '/(' + WORD_BOUNDARY + '|^)Street(' + WORD_BOUNDARY + '|$)/gi'
        ]
    );
>>>>>>> f728e26a

    rep = token.createReplacer({
        'Maréchal': 'Mal',
        'Monsieur': 'M'
    });
<<<<<<< HEAD
    q.deepEqual(rep.map((r) => { return r.named; }), [false, false, false]);
    q.deepEqual(rep.map((r) => { return r.to; }), ['$1Mal$2', '$1Mal$2', '$1M$2']);
    q.deepEqual(rep.map((r) => { return r.from.toString(); }), ['/(\\W|^)Maréchal(\\W|$)/gi', '/(\\W|^)Marechal(\\W|$)/gi', '/(\\W|^)Monsieur(\\W|$)/gi']);
=======
    q.deepEqual(rep.map(function(r) { return r.named; }), [false, false, false]);
    q.deepEqual(rep.map(function(r) { return r.to; }), ['$1Mal$2', '$1Mal$2', '$1M$2']);
    q.deepEqual(
        rep.map(function(r) { return r.from.toString(); }),
        [
            '/(' + WORD_BOUNDARY + '|^)Maréchal(' + WORD_BOUNDARY + '|$)/gi',
            '/(' + WORD_BOUNDARY + '|^)Marechal(' + WORD_BOUNDARY + '|$)/gi',
            '/(' + WORD_BOUNDARY + '|^)Monsieur(' + WORD_BOUNDARY + '|$)/gi'
        ]
    );
>>>>>>> f728e26a

    q.end();
});

test('named/numbered group replacement', (q) => {
    let tokens = token.createReplacer({
        "abc": "xyz",
        "(1\\d+)": "@@@$1@@@",
        "(?<number>2\\d+)": "###${number}###"
    });
    q.deepEqual(token.replaceToken(tokens, 'abc 123 def'), 'xyz @@@123@@@ def');
    q.deepEqual(token.replaceToken(tokens, 'abc 234 def'), 'xyz ###234### def');

    q.deepEqual(token.enumerateTokenReplacements(tokens, 'abc 123 def'), ['', ['xyz ', 'abc '], '', ['@@@123@@@ ', '123 '], 'def']);
    q.deepEqual(token.enumerateTokenReplacements(tokens, 'abc 234 def'), ['', ['xyz ', 'abc '], '', ['###234### ', '234 '], 'def']);

    q.end();
});

test('throw on mixed name/num replacement groups', (q) => {
    q.throws(() => {
        token.createReplacer({ "(abc)(?<namedgroup>def)": "${namedgroup}$1" });
    });
    q.end();
});

test('make sure word boundaries work right', function(q) {
    q.deepEqual(token.replaceToken(tokens, 'Rio de Janeiro'), 'R de Janeiro', "phrase-initial token");
    q.deepEqual(token.replaceToken(tokens, 'de rio Janeiro'), 'de R Janeiro', "phrase-medial token");
    q.deepEqual(token.replaceToken(tokens, 'de Janeiro Rio'), 'de Janeiro R', "phrase-terminal token");
    q.deepEqual(token.replaceToken(tokens, 'de-rio!Janeiro'), 'de-R!Janeiro', "punctuation-separated token");
    q.deepEqual(token.replaceToken(tokens, 'deteriorate'), 'deteriorate', "word-medial token (doesn't replace)");
    q.deepEqual(token.replaceToken(tokens, 'Rua Oratório'), 'Rua Oratório', "word-terminal token preceded by accented character (doesn't replace)");
    q.end();
});<|MERGE_RESOLUTION|>--- conflicted
+++ resolved
@@ -198,8 +198,8 @@
     "Vista": "Vis",
     "Walkway": "Wlky",
     "West": "W",
-<<<<<<< HEAD
-    "San Francisco": "sf"
+    "San Francisco": "sf",
+    "Rio": "R"
 };
 
 let tokens = token.createReplacer(tokenList);
@@ -216,11 +216,6 @@
             var match = arguments[0];
             var pre = full.slice(0, offset);
             var post = full.slice(offset + match.length);
-=======
-    "San Francisco": "sf",
-    "Rio": "R"
-});
->>>>>>> f728e26a
 
             var out;
             if (pre.trim() == "") out = arguments[1] + "saint" + arguments[2];
@@ -297,43 +292,31 @@
         'Road': 'Rd',
         'Street': 'St'
     });
-<<<<<<< HEAD
+    var WORD_BOUNDARY = "[\\s\\u2000-\\u206F\\u2E00-\\u2E7F\\\\'!\"#$%&()*+,\\-.\\/:;<=>?@\\[\\]^_`{|}~]";
     q.deepEqual(rep.map((r) => { return r.named; }), [false, false]);
     q.deepEqual(rep.map((r) => { return r.to; }), ['$1Rd$2', '$1St$2']);
-    q.deepEqual(rep.map((r) => { return r.from.toString(); }), ['/(\\W|^)Road(\\W|$)/gi', '/(\\W|^)Street(\\W|$)/gi']);
-=======
-    var WORD_BOUNDARY = "[\\s\\u2000-\\u206F\\u2E00-\\u2E7F\\\\'!\"#$%&()*+,\\-.\\/:;<=>?@\\[\\]^_`{|}~]";
-    q.deepEqual(rep.map(function(r) { return r.named; }), [false, false]);
-    q.deepEqual(rep.map(function(r) { return r.to; }), ['$1Rd$2', '$1St$2']);
     q.deepEqual(
-        rep.map(function(r) { return r.from.toString(); }),
+        rep.map((r) => { return r.from.toString(); }),
         [
             '/(' + WORD_BOUNDARY + '|^)Road(' + WORD_BOUNDARY + '|$)/gi',
             '/(' + WORD_BOUNDARY + '|^)Street(' + WORD_BOUNDARY + '|$)/gi'
         ]
     );
->>>>>>> f728e26a
 
     rep = token.createReplacer({
         'Maréchal': 'Mal',
         'Monsieur': 'M'
     });
-<<<<<<< HEAD
     q.deepEqual(rep.map((r) => { return r.named; }), [false, false, false]);
     q.deepEqual(rep.map((r) => { return r.to; }), ['$1Mal$2', '$1Mal$2', '$1M$2']);
-    q.deepEqual(rep.map((r) => { return r.from.toString(); }), ['/(\\W|^)Maréchal(\\W|$)/gi', '/(\\W|^)Marechal(\\W|$)/gi', '/(\\W|^)Monsieur(\\W|$)/gi']);
-=======
-    q.deepEqual(rep.map(function(r) { return r.named; }), [false, false, false]);
-    q.deepEqual(rep.map(function(r) { return r.to; }), ['$1Mal$2', '$1Mal$2', '$1M$2']);
     q.deepEqual(
-        rep.map(function(r) { return r.from.toString(); }),
+        rep.map((r) => { return r.from.toString(); }),
         [
             '/(' + WORD_BOUNDARY + '|^)Maréchal(' + WORD_BOUNDARY + '|$)/gi',
             '/(' + WORD_BOUNDARY + '|^)Marechal(' + WORD_BOUNDARY + '|$)/gi',
             '/(' + WORD_BOUNDARY + '|^)Monsieur(' + WORD_BOUNDARY + '|$)/gi'
         ]
     );
->>>>>>> f728e26a
 
     q.end();
 });
