--- conflicted
+++ resolved
@@ -40,15 +40,9 @@
     var street = {
         id:1,
         properties: {
-<<<<<<< HEAD
             'carmen:text':'windsor court',
-            'carmen:zxy':['6/33/32'],
-            'carmen:center':[360/64,0]
-=======
-            'carmen:text':'windsor ct',
             'carmen:zxy':['6/34/32'],
             'carmen:center':[360/32,0]
->>>>>>> 021e4df6
         }
     };
     addFeature(conf.street, street, t.end);
