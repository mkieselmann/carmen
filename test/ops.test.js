--- conflicted
+++ resolved
@@ -2,27 +2,17 @@
 var test = require('tape');
 
 test('ops#toFeature', function(t) {
-<<<<<<< HEAD
     var feat = { features: [
-            { properties: {
-                "carmen:center": [-99.392855, 63.004759],
-                "carmen:text": "Canada, CA",
-                "carmen:extid": "country.1833980151",
-                "short_code": "ca"
-            }
+        { properties: {
+            'carmen:center': [-99.392855, 63.004759],
+            'carmen:text': 'Canada, CA',
+            'carmen:extid': 'country.1833980151',
+            'short_code': 'ca',
+            'carmen:types': ['country']
+        }
         }
     ]};
-=======
-    var feat = [{
-        properties: {
-            "carmen:center": [-99.392855, 63.004759],
-            "carmen:text": "Canada, CA",
-            "carmen:types": ["country"],
-            "carmen:extid": "country.1833980151",
-            "short_code": "ca"
-        }
-    }];
->>>>>>> c78e1a54
+
     feat._relevance = 1;
     t.deepEqual(ops.toFeature(feat), {
         id: 'country.1833980151',
@@ -32,147 +22,147 @@
         place_type: ['country'],
         relevance: 1,
         center: [ -99.392855, 63.004759 ],
-        properties: { short_code: "ca" },
+        properties: { short_code: 'ca' },
         geometry: { type: 'Point', coordinates: [ -99.392855, 63.004759 ] },
     });
 
     //Test Address formatting
     feat = { features: [
         { properties: {
-            "carmen:center": [-99.392855,63.004759],
-            "carmen:address": 9,
-            "carmen:text": "Fake Street",
-            "carmen:types": ["address"],
-            "carmen:extid": "address.1833980151"
+            'carmen:center': [-99.392855,63.004759],
+            'carmen:address': 9,
+            'carmen:text': 'Fake Street',
+            'carmen:types': ['address'],
+            'carmen:extid': 'address.1833980151'
         }
         }]};
     feat._relevance = 1;
-    t.deepEqual(ops.toFeature(feat, "{address._name} {address._number}"), { address: 9, center: [ -99.392855, 63.004759 ], geometry: { coordinates: [ -99.392855, 63.004759 ], type: 'Point' }, id: 'address.1833980151', place_name: 'Fake Street 9', place_type: ['address'], properties: {}, relevance: 1, text: 'Fake Street', type: 'Feature' });
-
-    t.deepEqual(ops.toFeature({ features: [{
-        properties: {
-            "carmen:center": [-99.392855,63.004759],
-            "carmen:address": 9,
-            "carmen:text": "Fake Street",
-            "carmen:extid": "address.1833980151"
-        }
-    }]}, "{address._number} {address._name}").place_name, '9 Fake Street', 'Address number & name exist');
-
-    t.deepEqual(ops.toFeature({ features: [{
-        properties: {
-            "carmen:center": [-99.392855,63.004759],
-            "carmen:text": "Fake Street",
-            "carmen:extid": "address.1833980151"
-        }
-    }]}, "{address._number} {address._name}").place_name, 'Fake Street', 'Address number missing');
-
-    t.deepEqual(ops.toFeature({ features: [{
-        properties: {
-            "carmen:center": [-99.392855,63.004759],
-            "carmen:address": 9,
-            "carmen:text": "Fake Street",
-            "carmen:extid": "address.1833980151"
-        }
-    }]}, "{address._number} {address.name}").place_name, '9', 'Address name missing');
-
-    t.deepEqual(ops.toFeature({ features: [{
-        properties: {
-            "carmen:center": [-99.392855,63.004759],
-            "carmen:address": 9,
-            "carmen:text": "Fake Street",
-            "carmen:extid": "address.1833980151"
-        }
-    },{
-        properties: {
-            "carmen:center": [0,0],
-            "carmen:text": "Andor",
-            "carmen:extid": "place.1"
-        }
-    }]}, "{address._number} {address._name}, {place._name}").place_name, '9 Fake Street, Andor', 'Address & Place');
-
-    t.deepEqual(ops.toFeature({ features: [{
-        properties: {
-            "carmen:center": [-99.392855,63.004759],
-            "carmen:address": 9,
-            "carmen:text": "Fake Street",
-            "carmen:extid": "address.1833980151"
-        }
-    },{
-        properties: {
-            "carmen:center": [0,0],
-            "carmen:text": "Andor",
-            "carmen:extid": "place.1"
-        }
-    }]}, "{address._number} {address._name}, {place.name}").place_name, '9 Fake Street', 'Address & no Place');
-
-
-    t.deepEqual(ops.toFeature({ features: [{
-        properties: {
-            "carmen:center": [-99.392855,63.004759],
-            "carmen:address": 9,
-            "carmen:text": "Fake Street",
-            "carmen:extid": "address.1833980151"
-        }
-    },{
-        properties: {
-            "carmen:center": [0,0],
-            "carmen:text": "Andor",
-            "carmen:extid": "place.1"
-        }
-    }]}, "{address._number} {address.name}, {place._name}").place_name, '9, Andor', 'No Address street & Place');
-
-
-    t.deepEqual(ops.toFeature({ features: [{
-        properties: {
-            "carmen:center": [-99.392855,63.004759],
-            "carmen:text": "Fake Street",
-            "carmen:extid": "address.1833980151"
-        }
-    },{
-        properties: {
-            "carmen:center": [0,0],
-            "carmen:text": "Andor",
-            "carmen:extid": "place.1"
-        }
-    }]}, "{address._number} {address.name}, {place._name}").place_name, 'Andor', 'Just place');
+    t.deepEqual(ops.toFeature(feat, '{address._name} {address._number}'), { address: 9, center: [ -99.392855, 63.004759 ], geometry: { coordinates: [ -99.392855, 63.004759 ], type: 'Point' }, id: 'address.1833980151', place_name: 'Fake Street 9', place_type: ['address'], properties: {}, relevance: 1, text: 'Fake Street', type: 'Feature' });
+
+    t.deepEqual(ops.toFeature({ features: [{
+        properties: {
+            'carmen:center': [-99.392855,63.004759],
+            'carmen:address': 9,
+            'carmen:text': 'Fake Street',
+            'carmen:extid': 'address.1833980151'
+        }
+    }]}, '{address._number} {address._name}').place_name, '9 Fake Street', 'Address number & name exist');
+
+    t.deepEqual(ops.toFeature({ features: [{
+        properties: {
+            'carmen:center': [-99.392855,63.004759],
+            'carmen:text': 'Fake Street',
+            'carmen:extid': 'address.1833980151'
+        }
+    }]}, '{address._number} {address._name}').place_name, 'Fake Street', 'Address number missing');
+
+    t.deepEqual(ops.toFeature({ features: [{
+        properties: {
+            'carmen:center': [-99.392855,63.004759],
+            'carmen:address': 9,
+            'carmen:text': 'Fake Street',
+            'carmen:extid': 'address.1833980151'
+        }
+    }]}, '{address._number} {address.name}').place_name, '9', 'Address name missing');
+
+    t.deepEqual(ops.toFeature({ features: [{
+        properties: {
+            'carmen:center': [-99.392855,63.004759],
+            'carmen:address': 9,
+            'carmen:text': 'Fake Street',
+            'carmen:extid': 'address.1833980151'
+        }
+    },{
+        properties: {
+            'carmen:center': [0,0],
+            'carmen:text': 'Andor',
+            'carmen:extid': 'place.1'
+        }
+    }]}, '{address._number} {address._name}, {place._name}').place_name, '9 Fake Street, Andor', 'Address & Place');
+
+    t.deepEqual(ops.toFeature({ features: [{
+        properties: {
+            'carmen:center': [-99.392855,63.004759],
+            'carmen:address': 9,
+            'carmen:text': 'Fake Street',
+            'carmen:extid': 'address.1833980151'
+        }
+    },{
+        properties: {
+            'carmen:center': [0,0],
+            'carmen:text': 'Andor',
+            'carmen:extid': 'place.1'
+        }
+    }]}, '{address._number} {address._name}, {place.name}').place_name, '9 Fake Street', 'Address & no Place');
+
+
+    t.deepEqual(ops.toFeature({ features: [{
+        properties: {
+            'carmen:center': [-99.392855,63.004759],
+            'carmen:address': 9,
+            'carmen:text': 'Fake Street',
+            'carmen:extid': 'address.1833980151'
+        }
+    },{
+        properties: {
+            'carmen:center': [0,0],
+            'carmen:text': 'Andor',
+            'carmen:extid': 'place.1'
+        }
+    }]}, '{address._number} {address.name}, {place._name}').place_name, '9, Andor', 'No Address street & Place');
+
+
+    t.deepEqual(ops.toFeature({ features: [{
+        properties: {
+            'carmen:center': [-99.392855,63.004759],
+            'carmen:text': 'Fake Street',
+            'carmen:extid': 'address.1833980151'
+        }
+    },{
+        properties: {
+            'carmen:center': [0,0],
+            'carmen:text': 'Andor',
+            'carmen:extid': 'place.1'
+        }
+    }]}, '{address._number} {address.name}, {place._name}').place_name, 'Andor', 'Just place');
 
     //This stack used for the next series of tests
     var fullStack = { features: [{
         properties: {
-            "carmen:center": [-99.392855,63.004759],
-            "carmen:text": "Fake Street",
-            "carmen:extid": "address.1833980151",
-            "carmen:relevance": 1
-        }
-    },{
-        properties: {
-            "carmen:center": [0,0],
-            "carmen:text": "Caemlyn",
-            "carmen:extid": "place.1"
-        }
-    },{
-        properties: {
-            "carmen:center": [0,0],
-            "carmen:text": "Andor",
-            "carmen:extid": "region.1"
-        }
-    },{
-        properties: {
-            "carmen:center": [0,0],
-            "carmen:text": "1234",
-            "carmen:extid": "postcode.1"
-        }
-    },{
-        properties: {
-            "carmen:center": [ -99.392855, 63.004759 ],
-            "carmen:text": "Canada",
-            "carmen:extid": "country.1",
-            "short_code": "ca"
+            'carmen:center': [-99.392855,63.004759],
+            'carmen:text': 'Fake Street',
+            'carmen:extid': 'address.1833980151',
+            'carmen:relevance': 1
+        }
+    },{
+        properties: {
+            'carmen:center': [0,0],
+            'carmen:text': 'Caemlyn',
+            'carmen:extid': 'place.1'
+        }
+    },{
+        properties: {
+            'carmen:center': [0,0],
+            'carmen:text': 'Andor',
+            'carmen:extid': 'region.1'
+        }
+    },{
+        properties: {
+            'carmen:center': [0,0],
+            'carmen:text': '1234',
+            'carmen:extid': 'postcode.1'
+        }
+    },{
+        properties: {
+            'carmen:center': [ -99.392855, 63.004759 ],
+            'carmen:text': 'Canada',
+            'carmen:extid': 'country.1',
+            'short_code': 'ca'
         }
     }]};
 
-    t.deepEqual(ops.toFeature(fullStack, "{address._number} {address._name}, {place._name}, {region._name} {postcode._name}").place_name, 'Fake Street, Caemlyn, Andor 1234', 'Full stack');
-    t.deepEqual(ops.toFeature(fullStack, "{address._number} {address._name}, {place.name}, {region._name} {postcode._name}").place_name, 'Fake Street, Andor 1234', 'Full stack');
+    t.deepEqual(ops.toFeature(fullStack, '{address._number} {address._name}, {place._name}, {region._name} {postcode._name}').place_name, 'Fake Street, Caemlyn, Andor 1234', 'Full stack');
+    t.deepEqual(ops.toFeature(fullStack, '{address._number} {address._name}, {place.name}, {region._name} {postcode._name}').place_name, 'Fake Street, Andor 1234', 'Full stack');
     t.equals(ops.toFeature(fullStack).context.features.pop().short_code, 'ca', 'short_code property made it into context array');
 
     // Test language option
@@ -187,9 +177,9 @@
             // Internal score property
             'carmen:score': 1,
             // Public carmen properties
-            'carmen:types': ["place"],
-            "carmen:center": [0, 0],
-            "carmen:extid": "place.1"
+            'carmen:types': ['place'],
+            'carmen:center': [0, 0],
+            'carmen:extid': 'place.1'
         }
     }]};
     feat._relevance = 1;
@@ -223,9 +213,9 @@
             // Internal score property
             'carmen:score': 1,
             // Public carmen properties
-            "carmen:types": ["place"],
-            "carmen:center": [0, 0],
-            "carmen:extid": "place.1"
+            'carmen:types': ['place'],
+            'carmen:center': [0, 0],
+            'carmen:extid': 'place.1'
         }
     }]};
     feat._relevance = 0.5;
@@ -251,7 +241,7 @@
 test('ops#toFeature + no formatter + languageMode=strict', function(assert) {
     var context, feature;
 
-    context = [{
+    context = { features: [{
         properties: {
             'carmen:text': 'Chicago',
             'carmen:text_en': 'Chicago',
@@ -277,20 +267,21 @@
             'carmen:center': [0, 0],
             'carmen:extid': 'country.1'
         }
-    }];
+    }
+    ]};
 
     feature = ops.toFeature(context, {}, 'en', 'strict', true);
     assert.deepEqual(feature.place_name, 'Chicago, Illinois, United States');
-    assert.deepEqual(feature.context, [
-        { id: 'region.1', language: 'en', text: 'Illinois' },
-        { id: 'country.1', language: 'en', text: 'United States' }
-    ]);
+    assert.deepEqual(feature.context, { features: [
+            { id: 'region.1', language: 'en', text: 'Illinois' },
+            { id: 'country.1', language: 'en', text: 'United States' }
+    ]});
 
     feature = ops.toFeature(context, {}, 'zh', 'strict', true);
     assert.deepEqual(feature.place_name, '芝加哥, 美国');
-    assert.deepEqual(feature.context, [
+    assert.deepEqual(feature.context, { features: [
         { id: 'country.1', language: 'zh', text: '美国' }
-    ]);
+    ]});
 
     assert.end()
 });
@@ -298,7 +289,7 @@
 test('ops#toFeature + formatter + languageMode=strict', function(assert) {
     var context, feature;
 
-    context = [{
+    context = { features: [{
         properties: {
             'carmen:text': 'Chicago',
             'carmen:text_en': 'Chicago',
@@ -324,26 +315,26 @@
             'carmen:center': [0, 0],
             'carmen:extid': 'country.1'
         }
-    }];
+    }]};
 
     feature = ops.toFeature(context, {
         en: '{place._name}, {country._name}',
         zh: '{country._name}{place._name}'
     }, 'en', 'strict', true);
     assert.deepEqual(feature.place_name, 'Chicago, United States');
-    assert.deepEqual(feature.context, [
-        { id: 'region.1', language: 'en', text: 'Illinois' },
-        { id: 'country.1', language: 'en', text: 'United States' }
-    ]);
+    assert.deepEqual(feature.context, { features: [
+            { id: 'region.1', language: 'en', text: 'Illinois' },
+            { id: 'country.1', language: 'en', text: 'United States' }
+    ]});
 
     feature = ops.toFeature(context, {
         en: '{place._name}, {country._name}',
         zh: '{country._name}{place._name}'
     }, 'zh', 'strict', true);
     assert.deepEqual(feature.place_name, '美国芝加哥');
-    assert.deepEqual(feature.context, [
-        { id: 'country.1', language: 'zh', text: '美国' }
-    ]);
+    assert.deepEqual(feature.context, { features: [
+            { id: 'country.1', language: 'zh', text: '美国' }
+    ]});
 
     assert.end()
 });
