var Cache = require('../lib/util/cxxcache');
var test = require('tape');

test('.shard', function(s) {
    s.equal(Cache.shard('a'), '40311');
    s.equal(Cache.shard('b'), '44308');
    s.equal(Cache.shard('aa'), '22931');
    s.equal(Cache.shard('aaa'), '9307');

    s.equal(Cache.shard('aaaa'), '17249');
    s.equal(Cache.shard('aaab'), '29442');
    s.equal(Cache.shard('aaaaa'), '17249');
    s.equal(Cache.shard('aaaab'), '17249');
    s.equal(Cache.shard('aaaaaa'), '17249');
    s.equal(Cache.shard('aaaaab'), '17249');

    s.equal(Cache.shard(''), '65535');

    s.end();
});

test('#get', function(r) {
    var cache = new Cache('a');
    cache.set('grid', '5', [0,1,2]);
    r.deepEqual([0, 1, 2], cache.get('grid', '5'));
    r.throws(function() { cache.get('grid'); }, Error, 'throws on misuse');
    r.end();
});

test('#list', function(s) {
    var cache = new Cache('a');
    cache.set('grid', '5', [0,1,2]);
    s.deepEqual([34566], cache.list('grid'));
    s.end();
});

test('#has', function(s) {
    var cache = new Cache('a');
    cache.set('grid', '5', [0,1,2]);
    s.deepEqual(true, cache.has('grid', 34566));
    s.end();
});

test('#get', function(s) {
    var cache = new Cache('a');
    cache.set('grid', '5', [0,1,2]);
    s.deepEqual([0, 1, 2], cache._get('grid', 34566, '5'));
    s.deepEqual([0, 1, 2], cache.get('grid', '5'));
    s.equal(undefined, cache._get('grid', 5, '9'));
    s.end();
});

test('#pack', function(s) {
    var cache = new Cache('a');
    cache.set('grid', '5', [0,1,2]);
    s.deepEqual(2065, cache.pack('grid', 34566).length);
    // set should replace data
<<<<<<< HEAD
    cache.set('grid', '5', [0,1,2,4]);
    s.deepEqual(2066, cache.pack('grid', 34566).length);
    cache.set('grid', '5', []);
    s.deepEqual(2060, cache.pack('grid', 34566).length);
=======
    cache.set('grid', 5, [0,1,2,4]);
    s.deepEqual(10, cache.pack('grid', 0).length);
    // throw on invalid grid
    s.throws(cache.set.bind(null, 'grid', 5, []), 'cache.set throws on empty grid value');
>>>>>>> 021e4df6
    // now test packing data created via load
    var packer = new Cache('a');
    var array = [];
    for (var i=0;i<10000;++i) {
        array.push(0);
    }
    packer.set('grid', '5', array);
    var loader = new Cache('a');
    loader.loadSync(packer.pack('grid',34566), 'grid', 34566);
    // grab data right back out
    s.deepEqual(12063, loader.pack('grid', 34566).length);
    // try to grab data that does not exist
    s.throws(function() { loader.pack('grid', 99999999999999) });
    s.end();
});

test('#load', function(s) {
    var cache = new Cache('a');
    s.equal('a', cache.id);

    s.equal(undefined, cache.get('grid', '5'));
    s.deepEqual([], cache.list('grid'));

    cache.set('grid', '5', [0,1,2]);
    s.deepEqual([0,1,2], cache.get('grid', '5'));
    s.deepEqual([ 34566 ], cache.list('grid'));

    cache.set('grid', '21', [5,6]);
    s.deepEqual([5,6], cache.get('grid', '21'));
    s.deepEqual([ 22666, 34566 ], cache.list('grid'), 'single shard');
    s.deepEqual(['5'], cache.list('grid', 34566), 'keys in shard');
    s.deepEqual(['21'], cache.list('grid', 22666), 'keys in shard');

    // cache A serializes data, cache B loads serialized data.
    var pack = cache.pack('grid', 22666);
    var loader = new Cache('b');
    loader.loadSync(pack, 'grid', 22666);
    s.deepEqual([6,5], loader.get('grid', '21'));
    s.deepEqual([22666], loader.list('grid'), 'single shard');
    s.deepEqual(['21'], loader.list('grid', 22666), 'keys in shard');
    s.end();
});

test('#unload on empty data', function(s) {
    var cache = new Cache('a');
    s.equal(false,cache.unload('grid', 34566));
    s.deepEqual(false, cache.has('grid', 34566));
    s.end();
});

test('#unload after set', function(s) {
    var cache = new Cache('a');
    cache.set('grid', '5', [0,1,2]);
    s.deepEqual(true, cache.has('grid', 34566));
    s.equal(true,cache.unload('grid',34566));
    s.deepEqual(false, cache.has('grid', 34566));
    s.end();
});

test('#unload after load', function(s) {
    var cache = new Cache('a');
    var array = [];
    for (var i=0;i<10000;++i) {
        array.push(0);
    }
    cache.set('grid', '5', array);
    var pack = cache.pack('grid', 34566);
    var loader = new Cache('b');
    loader.loadSync(pack, 'grid', 34566);
    s.deepEqual(array, loader.get('grid', '5'));
    s.deepEqual([34566], loader.list('grid'), 'single shard');
    s.deepEqual(true, loader.has('grid', 34566));
    s.equal(true,loader.unload('grid',34566));
    s.deepEqual(false, loader.has('grid', 34566));
    s.end();
});

test('#unloadall', function(s) {
    var cache = new Cache('a');
    var array = [];
    for (var i=0;i<10000;++i) {
        array.push(0);
    }
    cache.set('grid', '5', array);
    var pack = cache.pack('grid', 34566);

    var loader = new Cache('b');
    loader.loadSync(pack, 'grid', 0);
    loader.loadSync(pack, 'grid', 1);
    loader.loadSync(pack, 'grid', 2);
    loader.loadSync(pack, 'grid', 3);
    loader.loadSync(pack, 'grid', 4);
    loader.loadSync(pack, 'grid', 34566);
    s.deepEqual(array, loader.get('grid', '5'));
    s.deepEqual([0,1,2,3,34566,4], loader.list('grid'), 'many shards');
    s.deepEqual(true, loader.has('grid', 0));
    s.equal(true,loader.unloadall('grid'));
    s.deepEqual(false, loader.has('grid', 0));
    s.deepEqual([], loader.list('grid'), 'no shards');
    s.end();
});

test('#loadall', function(assert) {
    var cache = new Cache('a');
    cache.set('grid', '5', [0]);
    cache.set('grid', '21', [1]);

    var packs = {};
    packs[34566] = cache.pack('grid', 34566);
    packs[22666] = cache.pack('grid', 22666);

    function getter(type, shard, callback) {
        return callback(null, packs[shard]);
    }

    var loader = new Cache('b');
    assert.equal(loader.has('grid', 34566), false);
    assert.equal(loader.has('grid', 22666), false);
    load1();

    function load1() {
        loader.loadall(getter, 'grid', ['5','21'], function(err, shards, queue) {
            assert.ifError(err);
            assert.deepEqual(loader.get('grid', '5'), [0]);
            assert.deepEqual(loader.get('grid', '21'), [1]);
            load2();
        });
    }
    function load2() {
        loader.loadall(getter, 'grid', ['5','21'], function(err, shards, queue) {
            assert.ifError(err);
            assert.deepEqual(loader.get('grid', '5'), [0]);
            assert.deepEqual(loader.get('grid', '21'), [1]);
            get1();
        });
    }
    function get1() {
        loader.getall(getter, 'grid', ['5','21'], function(err, loaded) {
            assert.ifError(err);
            assert.deepEqual(loaded, [0,1]);
            get2();
        });
    }
    function get2() {
        loader.getall(getter, 'grid', ['5','21'], function(err, loaded) {
            assert.ifError(err);
            assert.deepEqual(loaded, [0,1]);
            assert.end();
        });
    }
});
<|MERGE_RESOLUTION|>--- conflicted
+++ resolved
@@ -55,17 +55,10 @@
     cache.set('grid', '5', [0,1,2]);
     s.deepEqual(2065, cache.pack('grid', 34566).length);
     // set should replace data
-<<<<<<< HEAD
-    cache.set('grid', '5', [0,1,2,4]);
+    cache.set('grid', 5, [0,1,2,4]);
     s.deepEqual(2066, cache.pack('grid', 34566).length);
-    cache.set('grid', '5', []);
-    s.deepEqual(2060, cache.pack('grid', 34566).length);
-=======
-    cache.set('grid', 5, [0,1,2,4]);
-    s.deepEqual(10, cache.pack('grid', 0).length);
     // throw on invalid grid
     s.throws(cache.set.bind(null, 'grid', 5, []), 'cache.set throws on empty grid value');
->>>>>>> 021e4df6
     // now test packing data created via load
     var packer = new Cache('a');
     var array = [];
