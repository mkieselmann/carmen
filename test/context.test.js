var fs = require('fs');
var Carmen = require('..');
var context = require('../lib/context');
var test = require('tape');
var zlib = require('zlib');
var path = require('path');
var mapnik = require('mapnik');
var addFeature = require('../lib/util/addfeature');
var queue = require('d3-queue').queue;
var mem = require('../lib/api-mem');

mapnik.register_datasource(path.join(mapnik.settings.paths.input_plugins,'ogr.input'));
mapnik.register_datasource(path.join(mapnik.settings.paths.input_plugins,'geojson.input'));

test('contextVector deflate', function(t) {
    context.getTile.cache.reset();

    var source = {
        getTile: function(z,x,y,callback) {
            return callback(null, fs.readFileSync(__dirname + '/fixtures/0.0.0.vector.pbf'), {
                'content-type': 'application/x-protobuf',
                'content-encoding': 'deflate'
            });
        },
        geocoder_layer: 'data',
        maxzoom: 0,
        minzoom: 0,
        name: 'test',
        type: 'test',
        id: 'testA',
        idx: 1
    };
    context.contextVector(source, -97.4707, 39.4362, false, {}, null, false, function(err, data) {
        t.ifError(err);
        t.deepEqual(data, {
            properties: {
                'carmen:types': ['test'],
                'carmen:stack': undefined,
                'carmen:conflict': undefined,
                'carmen:center': [ -99.693234, 37.245325 ],
                'carmen:extid': 'test.5',
                'carmen:index': 'testA',
                'carmen:vtquerydist': 0,
                'carmen:geomtype': 3,
                'carmen:tmpid': Math.pow(2,25) + 5,
                'carmen:text': 'United States of America, United States, America, USA, US',
                'iso2': 'US',
                'population': 307212123,
                'title': 'United States of America'
            }
        });
        t.end();
    });
});

test('contextVector gzip', function(t) {
    context.getTile.cache.reset();

    var source = {
        getTile: function(z,x,y,callback) {
            return callback(null, fs.readFileSync(__dirname + '/fixtures/0.0.0.vector.pbfz'), {
                'content-type': 'application/x-protobuf',
                'content-encoding': 'gzip'
            });
        },
        geocoder_layer: 'data',
        maxzoom: 0,
        minzoom: 0,
        name: 'test',
        type: 'test',
        id: 'testA',
        idx: 1
    };
    context.contextVector(source, -97.4707, 39.4362, false, {}, null, false, function(err, data) {
        t.ifError(err);
        t.deepEqual(data, {
            properties: {
                'carmen:types': ['test'],
                'carmen:stack': undefined,
                'carmen:conflict': undefined,
                'carmen:center': [ -99.693234, 37.245325 ],
                'carmen:index': 'testA',
                'carmen:extid': 'test.5',
                'carmen:tmpid': Math.pow(2,25) + 5,
                'carmen:vtquerydist': 0,
                'carmen:geomtype': 3,
                'carmen:text': 'United States of America, United States, America, USA, US',
                'iso2': 'US',
                'population': 307212123,
                'title': 'United States of America'
            }
        });
        t.end();
    });
});

test('contextVector badbuffer', function(t) {
    context.getTile.cache.reset();

    var source = {
        getTile: function(z,x,y,callback) {
            return callback(null, new Buffer('lkzvjlkajsdf'));
        },
        geocoder_layer: 'data',
        maxzoom: 0,
        minzoom: 0,
        name: 'test',
        type: 'test',
        id: 'testA',
        idx: 0
    };
    context.contextVector(source, -97.4707, 39.4362, false, {}, null, false, function(err, data) {
        t.equal(err.toString(), 'Error: Could not detect compression of vector tile');
        t.end();
    });
});

//Carmen should gracefully ignore empty VT buffers
test('contextVector empty VT buffer', function(assert) {
    context.getTile.cache.reset();

    var vtile = new mapnik.VectorTile(0,0,0);
    zlib.gzip(vtile.getData(), function(err, buffer) {
        assert.ifError(err);
        var source = {
            getTile: function(z,x,y,callback) {
                return callback(null, buffer);
            },
            geocoder_layer: 'data',
            maxzoom: 0,
            minzoom: 0,
            name: 'test',
            type: 'test',
            id: 'testA',
            idx: 0
        };
        context.contextVector(source, 0, 0, false, {}, null, false, function(err, data) {
            assert.ifError(err);
            assert.end();
        });
    });
});

test('nearestPoints empty VT buffer', function(assert) {
    context.getTile.cache.reset();

    var vtile = new mapnik.VectorTile(0,0,0);
    zlib.gzip(vtile.getData(), function(err, buffer) {
        assert.ifError(err);
        var source = {
            getTile: function(z,x,y,callback) {
                return callback(null, buffer);
            },
            geocoder_layer: 'data',
            maxzoom: 0,
            minzoom: 0,
            name: 'test',
            type: 'test',
            id: 'testA',
            idx: 0
        };
        context.nearestPoints(source, 0, 0, false, function(err, data) {
            assert.ifError(err);
            assert.deepEqual(data, []);
            assert.end();
        });
    });
});

test('nearestPoints scoreFilter', function(assert) {
    context.getTile.cache.reset();

    var vtile = new mapnik.VectorTile(0,0,0);
    vtile.addGeoJSON(JSON.stringify({
        "type": "FeatureCollection",
        "features": [
            {
                "type": "Feature",
                "geometry": { "type": "Point", "coordinates": [ 0,0 ] },
                "properties": { id: 2, "carmen:text": "A", "carmen:score": 40, "carmen:center": "0,0" }
            },
            {
                "type": "Feature",
                "geometry": { "type": "Point", "coordinates": [ 0,0 ] },
                "properties": { id: 3, "carmen:text": "B", "carmen:score": 60, "carmen:center": "0,0" }
            }
        ]
    }), "data");

    zlib.gzip(vtile.getData(), function(err, buffer) {
        assert.ifError(err);
        var source = {
            getTile: function(z,x,y,callback) {
                return callback(null, buffer);
            },
            geocoder_layer: 'data',
            maxzoom: 0,
            minzoom: 0,
            maxscore: 100,
            minscore: 0,
            scoreranges: {
                landmark: [ 0.5, 1]
            },
            name: 'poi',
            type: 'poi',
            id: 'testA',
            idx: 0
        };
        assert.pass('* now testing context.nearestPoints() without scoreFilter');
        context.nearestPoints(source, 0, 0, false, function(err, data) {
            assert.ifError(err);
            assert.equal(data.length, 2, 'got two features back');
            for (var i = 0; i < 2; i++)
                for (var j = 0; j < 2; j++)
                    assert.equal(data[i][j], 0, 'coordinate ' + i + ',' + j + ' is zero');
            assert.ok(data[0].hasOwnProperty('tmpid'), 'feature 0 has tmpid');
            assert.ok(data[1].hasOwnProperty('tmpid'), 'feature 1 has tmpid');
            assert.ok(data[1].hasOwnProperty('distance'), 'feature 0 has distance');
            assert.ok(data[1].hasOwnProperty('distance'), 'feature 1 has distance');

            assert.pass('* now testing context.nearestPoints() with scoreFilter');
            context.nearestPoints(source, 0, 0, [50, 100], function(err, data) {
                assert.ifError(err);
                assert.equal(data.length, 1, 'got one feature back');
                assert.equal(data[0].tmpid, 3, 'higher-scoring feature retrieved');
                assert.end();
            });
        });
    });
});

test('contextVector ignores negative score', function(assert) {
    context.getTile.cache.reset();

    var vtile = new mapnik.VectorTile(0,0,0);
    vtile.addGeoJSON(JSON.stringify({
        "type": "FeatureCollection",
        "features": [
            {
                "type": "Feature",
                "geometry": { "type": "Point", "coordinates": [ 0,0 ] },
                "properties": { "_text": "A", "_score": -1 }
            },
            {
                "type": "Feature",
                "geometry": { "type": "Point", "coordinates": [ 0,0 ] },
                "properties": { "_text": "B" }
            }
        ]
    }),"data");
    zlib.gzip(vtile.getData(), function(err, buffer) {
        assert.ifError(err);
        var source = {
            getTile: function(z,x,y,callback) {
                return callback(null, buffer);
            },
            geocoder_layer: 'data',
            maxzoom: 0,
            minzoom: 0,
            name: 'test',
            type: 'test',
            id: 'testA',
            idx: 0
        };
        context.contextVector(source, 0, 0, false, {}, null, false, function(err, data) {
            assert.ifError(err);
            assert.equal(data.properties['carmen:text'], 'B');
            assert.end();
        });
    });
});

test('contextVector only negative score', function(assert) {
    context.getTile.cache.reset();

    var vtile = new mapnik.VectorTile(0,0,0);
    vtile.addGeoJSON(JSON.stringify({
        "type": "FeatureCollection",
        "features": [
            {
                "type": "Feature",
                "geometry": { "type": "Point", "coordinates": [ 0,0 ] },
                "properties": { "_text": "A", "_score": -1 }
            }
        ]
    }),"data");
    zlib.gzip(vtile.getData(), function(err, buffer) {
        assert.ifError(err);
        var source = {
            getTile: function(z,x,y,callback) {
                return callback(null, buffer);
            },
            geocoder_layer: 'data',
            maxzoom: 0,
            minzoom: 0,
            name: 'test',
            type: 'test',
            id: 'testA',
            idx: 0
        };
        context.contextVector(source, 0, 0, false, {}, null, false, function(err, data) {
            assert.ifError(err);
            assert.equal(data, false);
            assert.end();
        });
    });
});

test('contextVector matched negative score', function(assert) {
    context.getTile.cache.reset();

    var vtile = new mapnik.VectorTile(0,0,0);
    vtile.addGeoJSON(JSON.stringify({
        "type": "FeatureCollection",
        "features": [
            {
                "type": "Feature",
                "geometry": { "type": "Point", "coordinates": [ 0,0 ] },
                "properties": { "_id": 1, "_text": "A", "_score": -1 }
            }
        ]
    }),"data");
    zlib.gzip(vtile.getData(), function(err, buffer) {
        assert.ifError(err);
        var source = {
            getTile: function(z,x,y,callback) {
                return callback(null, buffer);
            },
            geocoder_layer: 'data',
            maxzoom: 0,
            minzoom: 0,
            name: 'test',
            type: 'test',
            id: 'testA',
            idx: 0
        };
        context.contextVector(source, 0, 0, false, { 1:{} }, null, false, function(err, data) {
            assert.ifError(err);
            assert.equal(data.properties['carmen:text'], 'A');
            assert.end();
        });
    });
});

test('contextVector grabbed exclusive ID', function(assert) {
    context.getTile.cache.reset();

    var vtile = new mapnik.VectorTile(0,0,0);
    vtile.addGeoJSON(JSON.stringify({
        "type": "FeatureCollection",
        "features": [
            {
                "type": "Feature",
                "geometry": { "type": "Point", "coordinates": [ 0,0 ] },
                "properties": { _id: 4, "_text": "A", "_score": -1 }
            },
            {
                "type": "Feature",
                "geometry": { "type": "Point", "coordinates": [ 0,0 ] },
                "properties": { _id: 5, "_text": "B" }
            }
        ]
    }),"data");
    zlib.gzip(vtile.getData(), function(err, buffer) {
        assert.ifError(err);
        var source = {
            getTile: function(z,x,y,callback) {
                return callback(null, buffer);
            },
            geocoder_layer: 'data',
            maxzoom: 0,
            minzoom: 0,
            name: 'test',
            type: 'test',
            id: 'testA',
            idx: 0
        };
        context.contextVector(source, 0, 0, false, {_exclusive: true, 4: true}, null, false, function(err, data) {
            assert.ifError(err);
            assert.equal(data.properties['carmen:text'], 'A');
            assert.end();
        });
    });
});

test('contextVector restricts distance', function(assert) {
    context.getTile.cache.reset();

    var vtile = new mapnik.VectorTile(0,0,0);
    // o-----x <-- query
    // |\    |     the distance in this case is millions of miles
    // | \   |     (24364904ish)
    // |  \  |
    // |   \ |
    // |    \|
    // +-----o
    vtile.addGeoJSON(JSON.stringify({
        "type": "FeatureCollection",
        "features": [
            {
                "type": "Feature",
                "geometry": { "type": "LineString", "coordinates": [ [-180,85],[180,-85] ] },
                "properties": { "_text": "A" }
            }
        ]
    }),"data");
    zlib.gzip(vtile.getData(), function(err, buffer) {
        assert.ifError(err);
        var source = {
            getTile: function(z,x,y,callback) {
                return callback(null, buffer);
            },
            geocoder_layer: 'data',
            maxzoom: 0,
            minzoom: 0,
            name: 'test',
            type: 'test',
            id: 'testA',
            idx: 0
        };
        context.contextVector(source, 170, 80, false, {}, null, false, function(err, data) {
            assert.ifError(err);
            assert.equal(data, false);
            assert.end();
        });
    });
});

(function() {
    // +-----+ <-- query is equidistant from two features
    // |     |
    // | o o |
    // |  x  |
    // |     |
    // |     |
    // +-----+

    var geojson = {
        "type": "FeatureCollection",
        "features": [
            {
                "type": "Feature",
                "geometry": { "type": "Point", "coordinates": [-0.001,0.001] },
                "properties": { "_id":1, "_text": "A" }
            },
            {
                "type": "Feature",
                "geometry": { "type": "Point", "coordinates": [0.001,0.001] },
                "properties": { "_id":2, "_text": "B" }
            }
        ]
    };
    var vtileA = new mapnik.VectorTile(0,0,0);
    vtileA.addGeoJSON(JSON.stringify(geojson),"data");

    geojson.features.reverse();
    var vtileB = new mapnik.VectorTile(0,0,0);
    vtileB.addGeoJSON(JSON.stringify(geojson),"data");

    test('contextVector sorts ties A', function(assert) {
        context.getTile.cache.reset();

        zlib.gzip(vtileA.getData(), function(err, buffer) {
            assert.ifError(err);
            var source = {
                getTile: function(z,x,y,callback) {
                    return callback(null, buffer);
                },
                geocoder_layer: 'data',
                maxzoom: 0,
                minzoom: 0,
                name: 'test',
                type: 'test',
                id: 'testA',
                idx: 0
            };
            context.contextVector(source, 0, 0, false, {}, null, false, function(err, data) {
                assert.ifError(err);
                assert.equal(data.properties['carmen:text'], 'A');
                assert.end();
            });
        });
    });

    test('contextVector sorts ties A', function(assert) {
        context.getTile.cache.reset();

        zlib.gzip(vtileB.getData(), function(err, buffer) {
            assert.ifError(err);
            var source = {
                getTile: function(z,x,y,callback) {
                    return callback(null, buffer);
                },
                geocoder_layer: 'data',
                maxzoom: 0,
                minzoom: 0,
                name: 'test',
                type: 'test',
                id: 'testA',
                idx: 0
            };
            context.contextVector(source, 0, 0, false, {}, null, false, function(err, data) {
                assert.ifError(err);
                assert.equal(data.properties['carmen:text'], 'A');
                assert.end();
            });
        });
    });

    test('contextVector sorts ties B (matched)', function(assert) {
        context.getTile.cache.reset();

        zlib.gzip(vtileB.getData(), function(err, buffer) {
            assert.ifError(err);
            var source = {
                getTile: function(z,x,y,callback) {
                    return callback(null, buffer);
                },
                geocoder_layer: 'data',
                maxzoom: 0,
                minzoom: 0,
                name: 'test',
                type: 'test',
                id: 'testA',
                idx: 0
            };
            context.contextVector(source, 0, 0, false, { 2:true }, null, false, function(err, data) {
                assert.ifError(err);
                assert.equal(data.properties['carmen:text'], 'B');
                assert.end();
            });
        });
    });
})();

test('contextVector caching', function(assert) {
    context.getTile.cache.reset();

    var vtile = new mapnik.VectorTile(0,0,0);
    vtile.addGeoJSON(JSON.stringify({
        "type": "FeatureCollection",
        "features": [
            {
                "type": "Feature",
                "geometry": { "type": "Point", "coordinates": [0,0] },
                "properties": { "_text": "A" }
            }
        ]
    }),"data");
    zlib.gzip(vtile.getData(), function(err, buffer) {
        assert.ifError(err);
        var source = {
            getTile: function(z,x,y,callback) {
                return callback(null, buffer);
            },
            geocoder_layer: 'data',
            maxzoom: 0,
            minzoom: 0,
            name: 'test',
            type: 'test',
            id: 'testA',
            idx: 0
        };
        var hit, miss;
        hit = context.getTile.cacheStats.hit;
        miss = context.getTile.cacheStats.miss;
        context.contextVector(source, 0, 0, false, {}, null, false, function(err, data) {
            assert.ifError(err);
            assert.equal(data.properties['carmen:extid'], 'test.1');
            assert.equal(context.getTile.cacheStats.hit - hit, 0, 'hits +0');
            assert.equal(context.getTile.cacheStats.miss - miss, 1, 'miss +1');
            hit = context.getTile.cacheStats.hit;
            miss = context.getTile.cacheStats.miss;
            context.contextVector(source, 0, 0, false, {}, null, false, function(err, data) {
                assert.ifError(err);
                assert.equal(data.properties['carmen:extid'], 'test.1');
                assert.equal(context.getTile.cacheStats.hit - hit, 1, 'hits +1');
                assert.equal(context.getTile.cacheStats.miss - miss, 0, 'miss +0');
                assert.end();
            });
        });
    });
});

test('Context eliminates correct properties', function(assert) {
    var conf = {
        country: new mem({ maxzoom:6 }, function() {}),
        region: new mem({maxzoom: 6 }, function() {})
    };
    var c = new Carmen(conf);

    var country = {
        id: 1,
        properties: {
            'carmen:text': 'united states',
            'carmen:center': [0,0],
            'carmen:zxy':['6/32/32'],
            'id': '2',
            'idaho_potatoes': 'are an important agricultural resource',
            'short_code': 'us'
        },
        geometry: {
            type: 'Point',
            coordinates: [0,0]
        }
    };
    var region = {
        id: 2,
        properties: {
            'carmen:text': 'maine',
            'carmen:center': [0,0],
            'carmen:zxy':['6/32/32']
        },
        geometry: {
            type: 'Point',
            coordinates: [0,0]
        }
    };

    var q = queue(1);
    q.defer(function(cb) { addFeature(conf.country, country, cb); });
    q.defer(function(cb) { addFeature(conf.region, region, cb); });
    q.awaitAll(function() {
        c._open(function() {
            context(c, [0, 0], { full: false }, function(err, contexts) {
                assert.ifError(err);
<<<<<<< HEAD
                var contextObj = contexts.features.pop();
                assert.deepEqual(Object.keys(contextObj.properties), ['carmen:extid', 'carmen:tmpid', 'carmen:index', 'carmen:vtquerydist', 'carmen:geomtype', 'carmen:center', 'carmen:text', 'idaho_potatoes', 'short_code'], 'found expected keys on country object');
                contextObj = contexts.features.pop();
                assert.deepEqual(Object.keys(contextObj.properties), ['carmen:extid', 'carmen:tmpid', 'carmen:index', 'carmen:vtquerydist', 'carmen:geomtype', 'carmen:center', 'carmen:text'], 'found expected keys on region object');
=======
                var contextObj = contexts.pop();
                assert.deepEqual(Object.keys(contextObj.properties), ['carmen:extid', 'carmen:tmpid', 'carmen:index', 'carmen:vtquerydist', 'carmen:geomtype', 'carmen:types', 'carmen:center', 'carmen:text', 'idaho_potatoes', 'short_code'], 'found expected keys on country object');
                contextObj = contexts.pop();
                assert.deepEqual(Object.keys(contextObj.properties), ['carmen:extid', 'carmen:tmpid', 'carmen:index', 'carmen:vtquerydist', 'carmen:geomtype', 'carmen:types', 'carmen:center', 'carmen:text'], 'found expected keys on region object');
>>>>>>> c78e1a54
                assert.end();
            });
        });
    });
});

test('teardown', function(assert) {
    context.getTile.cache.reset();
    assert.end();
});<|MERGE_RESOLUTION|>--- conflicted
+++ resolved
@@ -624,17 +624,10 @@
         c._open(function() {
             context(c, [0, 0], { full: false }, function(err, contexts) {
                 assert.ifError(err);
-<<<<<<< HEAD
                 var contextObj = contexts.features.pop();
-                assert.deepEqual(Object.keys(contextObj.properties), ['carmen:extid', 'carmen:tmpid', 'carmen:index', 'carmen:vtquerydist', 'carmen:geomtype', 'carmen:center', 'carmen:text', 'idaho_potatoes', 'short_code'], 'found expected keys on country object');
+                assert.deepEqual(Object.keys(contextObj.properties), ['carmen:extid', 'carmen:tmpid', 'carmen:index', 'carmen:vtquerydist', 'carmen:geomtype', 'carmen:types', 'carmen:center', 'carmen:text', 'idaho_potatoes', 'short_code'], 'found expected keys on country object');
                 contextObj = contexts.features.pop();
-                assert.deepEqual(Object.keys(contextObj.properties), ['carmen:extid', 'carmen:tmpid', 'carmen:index', 'carmen:vtquerydist', 'carmen:geomtype', 'carmen:center', 'carmen:text'], 'found expected keys on region object');
-=======
-                var contextObj = contexts.pop();
-                assert.deepEqual(Object.keys(contextObj.properties), ['carmen:extid', 'carmen:tmpid', 'carmen:index', 'carmen:vtquerydist', 'carmen:geomtype', 'carmen:types', 'carmen:center', 'carmen:text', 'idaho_potatoes', 'short_code'], 'found expected keys on country object');
-                contextObj = contexts.pop();
                 assert.deepEqual(Object.keys(contextObj.properties), ['carmen:extid', 'carmen:tmpid', 'carmen:index', 'carmen:vtquerydist', 'carmen:geomtype', 'carmen:types', 'carmen:center', 'carmen:text'], 'found expected keys on region object');
->>>>>>> c78e1a54
                 assert.end();
             });
         });
