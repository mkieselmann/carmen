'use strict';
// Ensures that relev takes into house number into consideration
// Also ensure relev is applied to US & Non-US Style addresses

const tape = require('tape');
const Carmen = require('../..');
const context = require('../../lib/geocoder/context');
const mem = require('../../lib/sources/api-mem');
const queue = require('d3-queue').queue;
const addFeature = require('../../lib/indexer/addfeature'),
    queueFeature = addFeature.queueFeature,
    buildQueued = addFeature.buildQueued;

// Test geocoder_address formatting + return place_name as germany style address (address number follows name)
(() => {
    const conf = {
        address: new mem({ maxzoom: 6,  geocoder_address:1, geocoder_format: '{address._name} {address._number} {place._name}, {region._name} {postcode._name}, {country._name}' }, () => {}),
    };
    const c = new Carmen(conf);
    tape('index address', (t) => {
        const address = {
            id:1,
            properties: {
                'carmen:text': 'fake street',
                'carmen:center': [0,0],
                'carmen:addressnumber': ['9','10','7']
            },
            geometry: {
                type: 'MultiPoint',
                coordinates: [[0,0],[0,0],[0,0]]
            }
        };
        queueFeature(conf.address, address, () => { buildQueued(conf.address, t.end); });
    });

    tape('Search for germany style address', (t) => {
        c.geocode('fake street 9', { limit_verify: 1 }, (err, res) => {
            t.ifError(err);
            t.equals(res.features[0].place_name, 'fake street 9');
            t.end();
        });
    });

    tape('Search for us style address, return with german formatting', (t) => {
        c.geocode('9 fake street', { limit_verify: 1 }, (err, res) => {
            t.ifError(err);
            t.equals(res.features[0].place_name, 'fake street 9');
            t.end();
        });
    });

    tape('teardown', (t) => {
        context.getTile.cache.reset();
        t.end();
    });
})();

// Test geocoder_address formatting with multiple formats by language
// + return place_name as germany style address (address number follows name)
(() => {
    const conf = {
        address: new mem({ maxzoom: 6,  geocoder_address:1,
            geocoder_format_de: '{address._name} {address._number} {place._name}, {region._name} {postcode._name}, {country._name}',
            geocoder_format: '{address._number} {address._name} {place._name}, {region._name} {postcode._name}, {country._name}' }, () => {}),
    };
    const c = new Carmen(conf);
    tape('index address', (t) => {
        const address = {
            id:1,
            properties: {
                'carmen:text': 'fake street',
                'carmen:center': [0,0],
                'carmen:addressnumber': ['9','10','7']
            },
            geometry: {
                type: 'MultiPoint',
                coordinates: [[0,0],[0,0],[0,0]]
            }
        };
        queueFeature(conf.address, address, () => { buildQueued(conf.address, t.end); });
    });

    tape('Search for germany style address - with language tag but no german vaue', (t) => {
        c.geocode('fake street 9', { limit_verify: 1, language: 'de' }, (err, res) => {
            t.ifError(err);
            t.equals(res.features[0].place_name, '9 fake street');
            t.end();
        });
    });

    tape('Search for us style address, return with german formatting --  with language tag but no german vaue', (t) => {
        c.geocode('fake street 9', { limit_verify: 1, language: 'de' }, (err, res) => {
            t.ifError(err);
            t.equals(res.features[0].place_name, '9 fake street');
            t.end();
        });
    });

    tape('Search for us style address, return with us formatting', (t) => {
        c.geocode('9 fake street', { limit_verify: 1 }, (err, res) => {
            t.ifError(err);
            t.equals(res.features[0].place_name, '9 fake street');
            t.end();
        });
    });

    tape('Bad language code', (t) => {
        c.geocode('9 fake street', { limit_verify: 1, language: 'zh' }, (err, res) => {
            t.ifError(err);
            t.equals(res.features[0].place_name, '9 fake street');
            t.end();
        });
    });

    tape('teardown', (t) => {
        context.getTile.cache.reset();
        t.end();
    });
})();

// Test geocoder_address formatting for multiple layers
(() => {
    const conf = {
        country: new mem({ maxzoom:6,  geocoder_format: '{country._name}' }, () => {}),
        region: new mem({ maxzoom: 6,   geocoder_format: '{region._name}, {country._name}' }, () => {}),
        postcode: new mem({ maxzoom: 6, geocoder_format: '{region._name}, {postcode._name}, {country._name}' }, () => {}),
        place: new mem({ maxzoom: 6,    geocoder_format: '{place._name}, {region._name} {postcode._name}, {country._name}' }, () => {}),
        address: new mem({ maxzoom: 6,  geocoder_address: 1, geocoder_format: '{address._number} {address._name} {place._name}, {region._name} {postcode._name}, {country._name}' }, () => {}),
        poi: new mem({ maxzoom: 6,      geocoder_format: '{poi._name}, {address._number} {address._name} {place._name}, {region._name} {postcode._name}, {country._name}' }, () => {}),
    };
    const c = new Carmen(conf);
    tape('index country', (t) => {
        const country = {
            id:1,
            properties: {
                'carmen:text': 'united states',
                'carmen:center': [0,0],
                'carmen:zxy':['6/32/32']
            },
            geometry: {
                type: 'Point',
                coordinates: [0,0]
            }
        };
        queueFeature(conf.country, country, t.end);
    });

    tape('index region', (t) => {
        const region = {
            id:1,
            properties: {
                'carmen:text': 'maine',
                'carmen:center': [0,0],
                'carmen:zxy':['6/32/32']
            },
            geometry: {
                type: 'Point',
                coordinates: [0,0]
            }
        };
        queueFeature(conf.region, region, t.end);
    });

    tape('index place', (t) => {
        const place = {
            id:1,
            properties: {
                'carmen:text': 'springfield',
                'carmen:center': [0,0],
                'carmen:zxy':['6/32/32']
            },
            geometry: {
                type: 'Point',
                coordinates: [0,0]
            }
        };
        queueFeature(conf.place, place, t.end);
    });

    tape('index postcode', (t) => {
        const postcode = {
            id:1,
            properties: {
                'carmen:text': '12345',
                'carmen:center': [0,0],
                'carmen:zxy':['6/32/32']
            },
            geometry: {
                type: 'Point',
                coordinates: [0,0]
            }
        };
        queueFeature(conf.postcode, postcode, t.end);
    });

    tape('index address', (t) => {
        const address = {
            id:1,
            properties: {
                'carmen:text': 'fake street',
                'carmen:center': [0,0],
                'carmen:addressnumber': ['9','10','7']
            },
            geometry: {
                type: 'MultiPoint',
                coordinates: [[0,0],[0,0],[0,0]]
            }
        };
        queueFeature(conf.address, address, t.end);
    });

    tape('index poi', (t) => {
        const poi = {
            id:1,
            properties: {
                'carmen:text': 'moes tavern',
                'carmen:center': [0,0],
                'carmen:zxy':['6/32/32']
            },
            geometry: {
                type: 'Point',
                coordinates: [0,0]
            }
        };
        queueFeature(conf.poi, poi, t.end);
    });
    tape('build queued features', (t) => {
        const q = queue();
        Object.keys(conf).forEach((c) => {
            q.defer((cb) => {
                buildQueued(conf[c], cb);
            });
        });
        q.awaitAll(t.end);
    });
    tape('Search for an address (multiple layers)', (t) => {
        c.geocode('9 fake street', { limit_verify: 1 }, (err, res) => {
            t.ifError(err);
            t.equals(res.features[0].place_name, '9 fake street springfield, maine 12345, united states');
            t.end();
        });
    });
    tape('Search for an address without a number (multiple layers)', (t) => {
        c.geocode('fake street', { limit_verify: 1 }, (err, res) => {
            t.ifError(err);
<<<<<<< HEAD
            t.deepEquals(res, {
                type: 'FeatureCollection',
                query: ['fake','street'],
                features: [{
                    'id':'address.1',
                    'type':'Feature',
                    'text':'fake street',
                    'place_name':'fake street springfield, maine 12345, united states',
                    'relevance': 1,
                    'place_type': ['address'],
                    'properties':{},
                    'center':[0,0],
                    'geometry':{ 'type':'GeometryCollection','geometries':[{ 'type':'MultiPoint','coordinates':[[0,0],[0,0],[0,0]] }] },
                    'context':[{
                        'id':'place.1',
                        'text':'springfield'
                    },{
                        'id':'postcode.1',
                        'text':'12345'
                    },{
                        'id':'region.1',
                        'text':'maine'
                    },{
                        'id':'country.1',
                        'text':'united states'
                    }]
                }]
            });
=======
            t.deepEquals(res,  { 'type':'FeatureCollection','query':['fake','street'],'features':[{ 'id':'address.1','type':'Feature','text':'fake street','place_name':'fake street springfield, maine 12345, united states','relevance':1,'place_type': ['address'],'properties':{},'center':[0,0],'geometry':{ 'type':'GeometryCollection','geometries':[{ 'type':'MultiPoint','coordinates':[[0,0],[0,0],[0,0]] }] },'context':[{ 'id':'place.1','text':'springfield' },{ 'id':'postcode.1','text':'12345' },{ 'id':'region.1','text':'maine' },{ 'id':'country.1','text':'united states' }] }] });
>>>>>>> 102ed755
            t.end();
        });
    });
    tape('Search for a city (multiple layers)', (t) => {
        c.geocode('springfield', { limit_verify: 1 }, (err, res) => {
            t.ifError(err);
            t.equals(res.features[0].place_name, 'springfield, maine 12345, united states');
            t.end();
        });
    });
    tape('Search for a poi (multiple layers)', (t) => {
        c.geocode('moes tavern', { limit_verify: 1 }, (err, res) => {
            t.ifError(err);
            t.equals(res.features[0].place_name, 'moes tavern, fake street springfield, maine 12345, united states');
            t.end();
        });
    });

    tape('teardown', (t) => {
        context.getTile.cache.reset();
        t.end();
    });
})();

(() => {
    const conf = {
        address: new mem({ maxzoom: 6, geocoder_address: 1 }, () => {})
    };
    const c = new Carmen(conf);
    tape('index address', (t) => {
        const address = {
            id:1,
            properties: {
                'carmen:text': 'fake street',
                'carmen:center': [0,0],
                'carmen:addressnumber': ['9','10','7']
            },
            geometry: {
                type: 'MultiPoint',
                coordinates: [[0,0],[0,0],[0,0]]
            }
        };
        queueFeature(conf.address, address, () => { buildQueued(conf.address, t.end); });
    });

    tape('test address index for US relev', (t) => {
        c.geocode('9 fake street', { limit_verify: 1 }, (err, res) => {
            t.ifError(err);
            t.equals(res.features[0].relevance, 1.00);
            t.end();
        });
    });

    tape('test address index for DE relev', (t) => {
        c.geocode('fake street 9', { limit_verify: 1 }, (err, res) => {
            t.ifError(err);
            t.equals(res.features[0].relevance, 1.00);
            t.end();
        });
    });

    tape('test address index for DE relev', (t) => {
        c.geocode('fake street', { limit_verify: 1 }, (err, res) => {
            t.ifError(err);
            t.equals(res.features[0].relevance, 1);
            t.end();
        });
    });

    // This test should have a very poor relev as the number
    // is found within the street name
    // Unclear whether this should work really...
    tape.skip('test address index for random relev', (t) => {
        c.geocode('fake 9 street', { limit_verify: 1 }, (err, res) => {
            t.ifError(err);
            t.equals(res.features[0].relevance, 0.3225806451612903);
            t.end();
        });
    });

    tape('teardown', (t) => {
        context.getTile.cache.reset();
        t.end();
    });
})();

// If the layer does not have geocoder_address do not take house number into account
(() => {
    const conf = {
        address: new mem({ maxzoom: 6 }, () => {})
    };
    const c = new Carmen(conf);
    tape('index address', (t) => {
        const address = {
            id:1,
            properties: {
                'carmen:text': 'fake street',
                'carmen:center': [0,0],
                'carmen:zxy': ['6/32/32']
            },
            geometry: {
                type: 'Point',
                coordinates: [0,0]
            }
        };
        queueFeature(conf.address, address, () => { buildQueued(conf.address, t.end); });
    });
    tape('test address index for relev', (t) => {
        c.geocode('9 fake street', { limit_verify: 1 }, (err, res) => {
            t.ifError(err);
            t.equals(res.features[0].relevance, 0.50);
            t.end();
        });
    });

    tape('teardown', (t) => {
        context.getTile.cache.reset();
        t.end();
    });
})();

// Test to make sure cases of custom subproperties are accounted for
(() => {
    const conf = {
        place: new mem({ maxzoom: 6,  geocoder_format: '{place._name}' }, () => {}),
        kitten: new mem({ maxzoom: 6,  geocoder_format: '{kitten._name} {kitten.version} {kitten.color}, {place._name}' }, () => {}),
    };
    const c = new Carmen(conf);
    tape('index place', (t) => {
        const place = {
            id:1,
            properties: {
                'carmen:text': 'springfield',
                'carmen:center': [0,0],
                'carmen:zxy': ['6/32/32']
            },
            geometry: {
                type: 'Point',
                coordinates: [0,0]
            }
        };
        queueFeature(conf.place, place, t.end);
    });
    tape('index kitten', (t) => {
        const kitten = {
            id:1,
            properties: {
                'carmen:text': 'snowball',
                'carmen:center': [0,0],
                'carmen:zxy': ['6/32/32'],
                'version': 'II'
            },
            geometry: {
                type: 'Point',
                coordinates: [0,0]
            }
        };
        queueFeature(conf.kitten, kitten, t.end);
    });
    tape('build queued features', (t) => {
        const q = queue();
        Object.keys(conf).forEach((c) => {
            q.defer((cb) => {
                buildQueued(conf[c], cb);
            });
        });
        q.awaitAll(t.end);
    });

    tape('Search for an address using a template that has nonstandard properites', (t) => {
        c.geocode('springfield', { limit_verify: 1 }, (err, res) => {
            t.ifError(err);
            t.equals(res.features[0].place_name, 'springfield');
            t.end();
        });
    });
    tape('Search for a custom property with non-carmen templating', (t) => {
        c.geocode('snowball', { limit_verify: 1 }, (err, res) => {
            t.ifError(err);
            t.equals(res.features[0].place_name, 'snowball II, springfield');
            t.end();
        });
    });

    tape('teardown', (t) => {
        context.getTile.cache.reset();
        t.end();
    });
})();

// Test dashes in format string
(() => {
    const conf = {
        region: new mem({ maxzoom: 6,  geocoder_format: '{region._name}' }, () => {}),
        place: new mem({ maxzoom: 6,  geocoder_format: '{place._name} - {region._name}' }, () => {}),
        locality: new mem({ maxzoom: 6,  geocoder_format: '{locality._name}, {place._name} - {region._name}' }, () => {}),
        neighborhood: new mem({ maxzoom: 6,  geocoder_format: '{neighborhood._name}, {place._name} - {region._name}' }, () => {})
    };
    const c = new Carmen(conf);
    tape('index region:', (t) => {
        const region = {
            id:1,
            properties: {
                'carmen:text': 'Region A',
                'carmen:center': [0,0],
                'carmen:zxy': ['6/32/32']
            }
        };
        queueFeature(conf.region, region, t.end);
    });
    tape('index region:', (t) => {
        const region = {
            id:2,
            properties: {
                'carmen:text': 'Region B',
                'carmen:center': [-1,-1],
                'carmen:zxy': ['6/31/32']
            }
        };
        queueFeature(conf.region, region, t.end);
    });
    tape('index region:', (t) => {
        const region = {
            id:3,
            properties: {
                'carmen:text': 'Region C',
                'carmen:center': [-1,1],
                'carmen:zxy': ['6/31/31']
            }
        };
        queueFeature(conf.region, region, t.end);
    });
    tape('index place', (t) => {
        const place = {
            id:1,
            properties: {
                'carmen:text': 'Place A',
                'carmen:center': [0,0],
                'carmen:zxy': ['6/32/32']
            }
        };
        queueFeature(conf.place, place, t.end);
    });
    tape('index locality', (t) => {
        const locality = {
            id:1,
            properties: {
                'carmen:text': 'Locality C',
                'carmen:center': [-1,1],
                'carmen:zxy': ['6/31/31']
            }
        };
        queueFeature(conf.locality, locality, t.end);
    });
    tape('index neighborhood', (t) => {
        const neighborhood = {
            id:1,
            properties: {
                'carmen:text': 'Neighborhood A',
                'carmen:center': [0,0],
                'carmen:zxy': ['6/32/32']
            }
        };
        queueFeature(conf.neighborhood, neighborhood, t.end);
    });
    tape('index neighborhood', (t) => {
        const neighborhood = {
            id:2,
            properties: {
                'carmen:text': 'Neighborhood B',
                'carmen:center': [-1,-1],
                'carmen:zxy': ['6/31/32']
            }
        };
        queueFeature(conf.neighborhood, neighborhood, t.end);
    });
    tape('index neighborhood', (t) => {
        const neighborhood = {
            id:3,
            properties: {
                'carmen:text': 'Neighborhood C',
                'carmen:center': [-1,1],
                'carmen:zxy': ['6/31/31']
            }
        };
        queueFeature(conf.neighborhood, neighborhood, t.end);
    });
    tape('build queued features', (t) => {
        const q = queue();
        Object.keys(conf).forEach((c) => {
            q.defer((cb) => {
                buildQueued(conf[c], cb);
            });
        });
        q.awaitAll(t.end);
    });

    tape('Place A', (t) => {
        c.geocode('Place A', { }, (err, res) => {
            t.ifError(err);
            t.equals(res.features[0].place_name, 'Place A - Region A');
            t.end();
        });
    });
    tape('Locality C', (t) => {
        c.geocode('Locality C', { }, (err, res) => {
            t.ifError(err);
            t.equals(res.features[0].place_name, 'Locality C, Region C');
            t.end();
        });
    });
    tape('Neighborhood A', (t) => {
        c.geocode('Neighborhood A', { }, (err, res) => {
            t.ifError(err);
            t.equals(res.features[0].place_name, 'Neighborhood A, Place A - Region A');
            t.end();
        });
    });
    tape('Neighborhood C', (t) => {
        c.geocode('Neighborhood C', { }, (err, res) => {
            t.ifError(err);
            t.equals(res.features[0].place_name, 'Neighborhood C, Region C');
            t.end();
        });
    });

    tape('teardown', (t) => {
        context.getTile.cache.reset();
        t.end();
    });
})();

tape('teardown', (t) => {
    context.getTile.cache.reset();
    t.end();
});<|MERGE_RESOLUTION|>--- conflicted
+++ resolved
@@ -242,8 +242,8 @@
     });
     tape('Search for an address without a number (multiple layers)', (t) => {
         c.geocode('fake street', { limit_verify: 1 }, (err, res) => {
-            t.ifError(err);
-<<<<<<< HEAD
+            t.error(err);
+
             t.deepEquals(res, {
                 type: 'FeatureCollection',
                 query: ['fake','street'],
@@ -272,9 +272,6 @@
                     }]
                 }]
             });
-=======
-            t.deepEquals(res,  { 'type':'FeatureCollection','query':['fake','street'],'features':[{ 'id':'address.1','type':'Feature','text':'fake street','place_name':'fake street springfield, maine 12345, united states','relevance':1,'place_type': ['address'],'properties':{},'center':[0,0],'geometry':{ 'type':'GeometryCollection','geometries':[{ 'type':'MultiPoint','coordinates':[[0,0],[0,0],[0,0]] }] },'context':[{ 'id':'place.1','text':'springfield' },{ 'id':'postcode.1','text':'12345' },{ 'id':'region.1','text':'maine' },{ 'id':'country.1','text':'united states' }] }] });
->>>>>>> 102ed755
             t.end();
         });
     });
