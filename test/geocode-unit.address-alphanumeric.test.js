// Alphanumeric and hyphenated housenumbers

const tape = require('tape');
const Carmen = require('..');
const context = require('../lib/context');
const mem = require('../lib/api-mem');
const queue = require('d3-queue').queue;
const addFeature = require('../lib/util/addfeature'),
    queueFeature = addFeature.queueFeature,
    buildQueued = addFeature.buildQueued;

//Make sure that capital letters are lowercased on indexing to match input token
(() => {
    const conf = {
        address: new mem({maxzoom: 6, geocoder_address: 1}, () => {})
    };
    const c = new Carmen(conf);
    tape('index alphanum address', (t) => {
        let address = {
            id:1,
            properties: {
                'carmen:text': 'fake street',
                'carmen:center': [0,0],
                'carmen:addressnumber': ['9B', '10C', '7']
            },
            geometry: {
                type: 'MultiPoint',
                coordinates: [[0,0],[0,0],[0,0]]
            }
        };
        queueFeature(conf.address, address, () => { buildQueued(conf.address, t.end) });
    });
    tape('test address index for alphanumerics', (t) => {
        c.geocode('9B FAKE STREET', { limit_verify: 1 }, (err, res) => {
            t.ifError(err);
            t.equals(res.features[0].place_name, '9b fake street', 'found 9b fake street');
            t.equals(res.features[0].relevance, 0.99);
            t.end();
        });
    });
})();

<<<<<<< HEAD
//Use addressnumber query position as a tiebreaker when applic.
(function() {
    var conf = {
        address: new mem({maxzoom: 14, geocoder_address: 1}, function() {})
    };
    var c = new Carmen(conf);
    tape('index address', function(t) {
        var address = {
            id:1,
            properties: {
                'carmen:text': 'WASHINGTON STREET',
                'carmen:center': [0,0],
                'carmen:addressnumber': ['70', '72', '74']
            },
            geometry: {
                type: 'MultiPoint',
                coordinates: [[0,0],[0,0],[0,0]]
            }
        };
        queueFeature(conf.address, address, t.end);
    });

    tape('index address', function(t) {
        var address = {
            id:2,
            properties: {
                'carmen:text': 'WASHINGTON STREET',
                'carmen:center': [0,0],
                'carmen:addressnumber': ['500', '502', '504']
            },
            geometry: {
                type: 'MultiPoint',
                coordinates: [[0,0],[0,0],[0,0]]
            }
        };
        queueFeature(conf.address, address, t.end);
    });
    tape('build queued features', function(t) {
        var q = queue();
        Object.keys(conf).forEach(function(c) {
            q.defer(function(cb) {
                buildQueued(conf[c], cb);
            });
        });
        q.awaitAll(t.end);
    });

    tape('test address index with double number', function(t) {
        c.geocode('70 WASHINGTON STREET #501', {}, function(err, res) {
            t.ifError(err);
            t.equals(res.features[0].place_name, '70 WASHINGTON STREET', 'Found: 70 WASHINGTON STREET');
            t.equals(res.features[0].relevance, 0.49);
            t.end();
        });
    });
})();

(function() {
    var conf = {
        address: new mem({maxzoom: 6, geocoder_address: 1}, function() {})
=======
(() => {
    const conf = {
        address: new mem({maxzoom: 6, geocoder_address: 1}, () => {})
>>>>>>> d52e04ae
    };
    const c = new Carmen(conf);
    tape('index alphanum address', (t) => {
        let address = {
            id:1,
            properties: {
                'carmen:text': 'fake street',
                'carmen:center': [0,0],
                'carmen:addressnumber': ['9b', '10c', '7']
            },
            geometry: {
                type: 'MultiPoint',
                coordinates: [[0,0],[0,0],[0,0]]
            }
        };
        queueFeature(conf.address, address, () => { buildQueued(conf.address, t.end) });
    });
    tape('test address index for alphanumerics', (t) => {
        c.geocode('9b fake street', { limit_verify: 1 }, (err, res) => {
            t.ifError(err);
            t.equals(res.features[0].place_name, '9b fake street', 'found 9b fake street');
            t.equals(res.features[0].relevance, 0.99);
            t.end();
        });
    });
})();

(() => {
    const conf = {
        address: new mem({maxzoom: 6, geocoder_address: 1}, () => {})
    };
    const c = new Carmen(conf);
    tape('index address', (t) => {
        let address = {
            id:1,
            properties: {
                'carmen:text': 'fake street',
                'carmen:center': [0,0],
                'carmen:addressnumber': ['9', '10', '7']
            },
            geometry: {
                type: 'MultiPoint',
                coordinates: [[0,0],[0,0],[0,0]]
            }
        };
        queueFeature(conf.address, address, () => { buildQueued(conf.address, t.end) });
    });
    tape('test address query with alphanumeric', (t) => {
        c.geocode('9b fake street', { limit_verify: 1 }, (err, res) => {
            t.ifError(err);
            t.equals(res.features[0].place_name, '9b fake street', 'found 9b fake street');
            t.equals(res.features[0].relevance, 0.99);
            t.end();
        });
    });
})();

(() => {
    const conf = {
        address: new mem({maxzoom: 6, geocoder_address: 1}, () => {})
    };
    const c = new Carmen(conf);
    tape('index address', (t) => {
        let address = {
            id:1,
            properties: {
                'carmen:text':'fake street',
                'carmen:center':[0,0],
                'carmen:rangetype':'tiger',
                'carmen:lfromhn': 0, //Input is numeric
                'carmen:ltohn': 100,
            },
            geometry: {
                type:'LineString',
                coordinates:[[0,0],[0,100]]
            }
        };
        queueFeature(conf.address, address, () => { buildQueued(conf.address, t.end) });
    });
    tape('test alphanumeric address query with address range', (t) => {
        c.geocode('9b fake street', { limit_verify: 1 }, (err, res) => {
            t.ifError(err);
            t.equals(res.features[0].place_name, '9b fake street', 'found 9b fake street');
            t.equals(res.features[0].relevance, 0.99);
            t.equals(res.features[0].address, '9b', 'address number is 9b');
            t.end();
        });
    });

    tape('test alphanumeric address query with invalid address number', (t) => {
        c.geocode('9bc fake street', { limit_verify: 1 }, (err, res) => {
            t.ifError(err);
            t.ok(res.features[0].place_name, 'fake street', 'found fake street feature');
            t.ok((res.features[0].relevance < 0.6), 'appropriate relevance (9bc token should not be matched)');
            t.ok((res.features[0].address === undefined), 'address number is not defined');
            t.end();
        });
    });
})();

(() => {
    const conf = {
        address: new mem({maxzoom: 6, geocoder_address: 1}, () => {})
    };
    const c = new Carmen(conf);
    tape('index address', (t) => {
        let address = {
            id:1,
            properties: {
                'carmen:text':'fake street',
                'carmen:center':[0,0],
                'carmen:rangetype':'tiger',
                'carmen:lfromhn': '0',
                'carmen:ltohn': '100',
            },
            geometry: {
                type:'LineString',
                coordinates:[[0,0],[0,100]]
            }
        };
        queueFeature(conf.address, address, () => { buildQueued(conf.address, t.end) });
    });
    tape('test alphanumeric address query with address range', (t) => {
        c.geocode('9b fake street', { limit_verify: 1 }, (err, res) => {
            t.ifError(err);
            t.equals(res.features[0].place_name, '9b fake street', 'found 9b fake street');
            t.equals(res.features[0].relevance, 0.99);
            t.equals(res.features[0].address, '9b', 'address number is 9b');
            t.end();
        });
    });

    tape('test alphanumeric address query with invalid address number', (t) => {
        c.geocode('9bc fake street', { limit_verify: 1 }, (err, res) => {
            t.ifError(err);
            t.ok(res.features[0].place_name, 'fake street', 'found fake street feature');
            t.ok((res.features[0].relevance < 0.6), 'appropriate relevance (9bc token should not be matched)');
            t.ok((res.features[0].address === undefined), 'address number is not defined');
            t.end();
        });
    });
})();

(() => {
    const conf = {
        postcode: new mem({maxzoom: 6 }, () => {}),
        address: new mem({maxzoom: 6, geocoder_address: 1}, () => {})
    };
    const c = new Carmen(conf);
    tape('index fake UK address range', (t) => {
        let address = {
            id: 1,
            properties: {
                'carmen:text':'B77',
                'carmen:center':[0,0],
                'carmen:rangetype':'tiger',
                'carmen:lfromhn': '0',
                'carmen:ltohn': '100',
            },
            geometry: {
                type:'LineString',
                coordinates:[[0,0],[0,100]]
            }
        };
        queueFeature(conf.address, address, t.end);
    });
    tape('index fake UK postcode', (t) => {
        let postcode = {
            id: 2,
            properties: {
                'carmen:text': 'B77 1AB',
                'carmen:zxy': ['6/32/32'],
                'carmen:center': [0,0]
            }
        };
        queueFeature(conf.postcode, postcode, t.end);
    });
    tape('build queued features', (t) => {
        const q = queue();
        Object.keys(conf).forEach((c) => {
            q.defer((cb) => {
                buildQueued(conf[c], cb);
            });
        });
        q.awaitAll(t.end);
    });
    tape('test UK postcode not getting confused w/ address range', (t) => {
        c.geocode('B77 1AB', { limit_verify: 10 }, (err, res) => {
            t.equals(res.features[0].place_name, 'B77 1AB', 'found feature \'B77 1AB\'');
            t.equals(res.features[0].relevance, 0.99);
            t.equals(res.features[0].id.split('.')[0], 'postcode', 'feature is from layer postcode');
            let addressInResultSet = res.features.some((feature) => { return feature.id.split('.')[0] === 'address' });
            t.ok(!addressInResultSet, 'result set does not include address feature');
            t.end();
        });
    });
})();

(() => {
    const conf = {
        address: new mem({maxzoom: 6, geocoder_address: 1}, () => {})
    };
    const c = new Carmen(conf);
    tape('index address', (t) => {
        let address = {
            id:1,
            properties: {
                'carmen:text':'beach street',
                'carmen:center':[0,0],
                'carmen:rangetype':'tiger',
                'carmen:lfromhn': '23-100',
                'carmen:ltohn': '23-500',
            },
            geometry: {
                type:'LineString',
                coordinates:[[0,0],[0,100]]
            }
        };
        queueFeature(conf.address, address, () => { buildQueued(conf.address, t.end) });
    });
    tape('test hyphenated address query with address range', (t) => {
        c.geocode('23-414 beach street', { limit_verify: 1 }, (err, res) => {
            t.ifError(err);
            t.equals(res.features[0].place_name, '23-414 beach street', 'found 23-414 beach street');
            t.equals(res.features[0].relevance, 0.99);
            t.end();
        });
    });
})();

tape('teardown', (t) => {
    context.getTile.cache.reset();
    t.end();
});<|MERGE_RESOLUTION|>--- conflicted
+++ resolved
@@ -40,15 +40,14 @@
     });
 })();
 
-<<<<<<< HEAD
 //Use addressnumber query position as a tiebreaker when applic.
-(function() {
-    var conf = {
+(() => {
+    const conf = {
         address: new mem({maxzoom: 14, geocoder_address: 1}, function() {})
     };
-    var c = new Carmen(conf);
-    tape('index address', function(t) {
-        var address = {
+    const c = new Carmen(conf);
+    tape('index address', (t) => {
+        let address = {
             id:1,
             properties: {
                 'carmen:text': 'WASHINGTON STREET',
@@ -63,8 +62,8 @@
         queueFeature(conf.address, address, t.end);
     });
 
-    tape('index address', function(t) {
-        var address = {
+    tape('index address', (t) => {
+        let address = {
             id:2,
             properties: {
                 'carmen:text': 'WASHINGTON STREET',
@@ -78,18 +77,18 @@
         };
         queueFeature(conf.address, address, t.end);
     });
-    tape('build queued features', function(t) {
+    tape('build queued features', (t) => {
         var q = queue();
-        Object.keys(conf).forEach(function(c) {
-            q.defer(function(cb) {
+        Object.keys(conf).forEach((c) => {
+            q.defer((cb) => {
                 buildQueued(conf[c], cb);
             });
         });
         q.awaitAll(t.end);
     });
 
-    tape('test address index with double number', function(t) {
-        c.geocode('70 WASHINGTON STREET #501', {}, function(err, res) {
+    tape('test address index with double number', (t) => {
+        c.geocode('70 WASHINGTON STREET #501', {}, (err, res) => {
             t.ifError(err);
             t.equals(res.features[0].place_name, '70 WASHINGTON STREET', 'Found: 70 WASHINGTON STREET');
             t.equals(res.features[0].relevance, 0.49);
@@ -98,14 +97,9 @@
     });
 })();
 
-(function() {
-    var conf = {
+(() => {
+    const conf = {
         address: new mem({maxzoom: 6, geocoder_address: 1}, function() {})
-=======
-(() => {
-    const conf = {
-        address: new mem({maxzoom: 6, geocoder_address: 1}, () => {})
->>>>>>> d52e04ae
     };
     const c = new Carmen(conf);
     tape('index alphanum address', (t) => {
